--- conflicted
+++ resolved
@@ -16,14 +16,9 @@
 
 import tabulate
 
-<<<<<<< HEAD
 from . import commonl
+from . import tc
 from . import ttb_client
-=======
-import commonl
-import tc
-import ttb_client
->>>>>>> 83fff9a1
 from . import msgid_c
 
 
@@ -156,31 +151,18 @@
     elif verbosity == 0:
         for aka, url, username in r:
             print(aka, url, username)
-<<<<<<< HEAD
-    elif verbosity == 1:
-=======
     elif verbosity in ( 1, 2 ):
->>>>>>> 83fff9a1
         headers = [
             "Server",
             "URL",
             "UserID",
         ]
         print(tabulate.tabulate(r, headers = headers))
-<<<<<<< HEAD
-    elif verbosity == 2:
-        commonl.data_dump_recursive(d)
-=======
->>>>>>> 83fff9a1
     elif verbosity == 3:
         commonl.data_dump_recursive(d)
     elif verbosity == 4:
         pprint.pprint(d)
-<<<<<<< HEAD
-    elif verbosity >= 4:
-=======
     elif verbosity >= 5:
->>>>>>> 83fff9a1
         print(json.dumps(d, skipkeys = True, indent = 4))
 
 
