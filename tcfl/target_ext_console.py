#! /usr/bin/python
#
# Copyright (c) 2017 Intel Corporation
#
# SPDX-License-Identifier: Apache-2.0
#
"""Raw access to the target's serial consoles
------------------------------------------

This exposes APIs to interface with the target's serial consoles and
the hookups for accessing them form the command line.


Text expectations
^^^^^^^^^^^^^^^^^

:class:`expect_text_on_console_c` implements an object that can poll
consoles and look for text on them.


.. _console_expectation_detect_context:

Console Expectation: Detect context
~~~~~~~~~~~~~~~~~~~~~~~~~~~~~~~~~~~

The detection context is a string which is used to help identify how
to keep track of where we are looking for things (detecting)
in a console's output.

When we are, for example, running shell commands, we expect to send a
command, see the response (echo) and then expect an output from the
command and expect another prompt.

Each time we *expect* we are actually, after reading, searching
starting at a certain past offset (*offset0*) until the last data
available for the text we are looking for (our expectation)--at the
end of where we find this text is *offset1*.

The next time we run the process, we don't need to look from
*offset0*, but from *offset1*, since all the output from our command
execution will be reported after that.

These offsets are what is considered the *detect context*.

It becomes important to have multiple because you might have multiple
detectors looking for different things in the same console output,
that is read only once from the remote target--each of these actors
would need a different context:

- one or more parallel flows in one or more threads running shell
  commands (sequence above) on a serial console (in out case this are
  :meth:`target.send <tcfl.tc.target_c.send>`/:meth:`target.expect
  <tcfl.tc.target_c.expect>` and companions, which use the empty
  (default) *detect_context*.

- a global detector in the same number of threads as above looking for
  signs of a shell command that caused an error in the console; this
  also uses the *detect_context* and is done by
  :meth:`target.shell.setup <tcfl.target_ext_shell.shell.setup>`.

- another detector in any number of threads looking for telltale signs
  of a Kernel Crash message; this would have its own context as it is
  just looking for the right signs in the same serial console that
  potentially is being used to execute commands (as above)

"""

import collections
import contextlib
import curses.ascii
import errno
import fcntl
import getpass
import io
import logging
import math
import mmap
import numbers
import os
import re
import sys
import termios
import threading
import time
import traceback
import tty
import typing

import requests

import commonl

from . import tc
from . import msgid_c

def _poll_context(target, console):
    # we are polling from target with role TARGET.WANT_NAME from
    # it's console CONSOLE, so this is our context, so anyone
    # who will capture from that reuses the capture.
    # Note we also use this for naming the collateral file
    return "console-" + target.want_name + "." + target.id + "." \
        + (console if console else target.console.default)


class expect_text_on_console_c(tc.expectation_c):
    """Object that expects to find a string or regex in a target's
    serial console.

    See parameter description in builder :meth:`target.console.text
    <tcfl.target_ext_console.extension.text>`, as this is meant to be
    used with the expecter engine, :meth:`tcfl.tc.tc_c.expect`.

    """
    def __init__(self,
                 text_or_regex,
                 console = None,	# default
                 poll_period = 0.25,
                 timeout = 30,
                 previous_max = 4096,
                 raise_on_timeout = tc.failed_e,
                 raise_on_found = None,
                 name = None,
                 target = None,
                 detect_context = "", report = None):
        assert isinstance(target, tc.target_c)	# mandatory
        assert isinstance(text_or_regex, (bytes, str, typing.Pattern))
        assert console == None or isinstance(console, str)
        assert timeout == None or timeout >= 0
        assert poll_period > 0
        assert previous_max > 0
        tc.expectation_c.__init__(self, target, poll_period, timeout,
                                  raise_on_timeout = raise_on_timeout,
                                  raise_on_found = raise_on_found)
        assert name == None or isinstance(name, str)

        if isinstance(text_or_regex, str):
            # we do out work in bytes, since we don't really know what
            # we get the consoles
            text_or_regex = text_or_regex.encode('utf-8')
            self.regex = re.compile(re.escape(text_or_regex), re.MULTILINE)
        elif isinstance(text_or_regex, bytes):
            self.regex = re.compile(re.escape(text_or_regex), re.MULTILINE)
        elif isinstance(text_or_regex, typing.Pattern):
            if isinstance(text_or_regex.pattern, str):
                # see above for isinstance(, str) on why we do this
                pattern = text_or_regex.pattern.encode(	# convert to bytes
                    'utf-8', errors = 'surrogatencode')
                text_or_regex = re.compile(pattern, text_or_regex.flags)
            self.regex = text_or_regex
        else:
            raise AssertionError(
                "text_or_regex must be a string or compiled regex, got %s" \
                % type(text_or_regex).__name__)
        if name:
            self.name = name
        else:
            # this might get hairy when a regex is just regex that all
            # gets escaped out (looking like _______________). oh well
            try:
                self.name = commonl.name_make_safe(self.regex.pattern.decode())
            except AttributeError as e:
                raise

        self._console = console
        self.previous_max = previous_max
        self.detect_context = detect_context
        self.report = report

    @property
    def console(self):
        """
        Console this expectation is attached to

        Note that if initialized with the default console, we'll
        always resolve which one is it--since it is needed to keep
        track of where to store things.
        """
        if self._console == None:
            return self.target.console.default
        else:
            return self._console

    #: Maximum amount of bytes to read on each read iteration in
    #: :meth:`poll`; this is so that if a (broken) target is spewing
    #: gigabytes of data, we don't get stuck here just reading from it.
    max_size = 65536

    def poll_context(self):
        return _poll_context(self.target, self.console)

    @staticmethod
    def _poll_context_init(buffers_poll, target, console, lookback_max):
        # Initialize a reading context from this target/console
        #
        # We need to do it early so we have an offset from which where
        # to start looking, so target.console.write() might call this
        # (thus, it needs to be static).
        #
        # There will be only a single reader state per testcase and
        # thread, no matter how many expectations are pointed to a
        # target's console--see poll() for how we get there.
        #
        # so then, remove the existing collateral file, register it
        #
        testcase = target.testcase
        # Assumes _testcase.lock is taken
        assert 'read_offset' not in buffers_poll, \
            "buffers_poll %08xd DOUBLE INIT" % id(buffers_poll)
        filename = target.console.capture_filename(console)
        testcase = target.testcase
        testcase.collateral.add(filename)
        # rename any existing file, we are starting from scratch
        commonl.rm_f(filename)
        # for opening we open in binary mode, since we read from
        # interfaces that are bytes
        of = open(filename, "ba+")
        # Initialize the offset
        # how much do we care on previous history? no good way to
        # tell, so we set a sensible default we can alter
        # also, the target could put more data out before we start
        # reading, so this is just an approx
        # Will be adjusted in the first read
        read_offset = target.console.size(console)
        if read_offset == None:
            read_offset = 0	# happens when the console is disabled
        read_offset -= lookback_max
        if read_offset < 0:
            read_offset = 0
        buffers_poll['read_offset'] = read_offset
        buffers_poll['of'] = of
        return buffers_poll

    @staticmethod
    def _poll_context_init_maybe(target, console, lookback_max):
        testcase = target.testcase
        buffers_poll = expect_text_on_console_c._poll_buffers_get_global(
            testcase, target, console)
        if not 'of' in buffers_poll:
            expect_text_on_console_c._poll_context_init(
                buffers_poll, target, console, lookback_max)

    # FIXME: this will be a global pattern, so move it to def tc.expect()
    @staticmethod
    def _poll_buffers_get_global(testcase, target, console):
        # with testcase.lock!!
        context = _poll_context(target, console)
        if context not in testcase.buffers:
            testcase.buffers[context] = dict()
        return testcase.buffers[context]

    def _poll(self, testcase, run_name, buffers_poll):
        # NOTE: this is called with target.lock held because
        # buffers_poll needs to be accessed under that (FIXME: move to
        # buffers_poll['lock'])
        target = self.target

        # polling a console happens by reading the remote console into
        # a local file we keep as collateral
        read_offset = buffers_poll.get('read_offset', 0)
        of = buffers_poll['of']
        ofd = of.fileno()

        try:
            ts_start = time.time()
            target.report_info(
                "%s/%s: reading from console %s:%s @%d on %.2fs to %s"
                % (run_name, self.name, target.fullid, self.console,
                   read_offset, ts_start, of.name), dlevel = 5)
            # We are dealing with a file as our buffering and accounting
            # system, so because read_to_fd() is bypassing caching, flush
            # first and sync after the read.
            # Note we get the new_offset straight() from the read
            # call, which is the most accurate from the server standpoint
            of.flush()
            # the capture must be raw, no translations -- otherwise it
            # is going to be a mess to keep offsets right
            newline = ''
            generation, new_offset, total_bytes = \
                target.console.read_full(self.console, read_offset,
                                         self.max_size, of, newline = newline)
            generation_prev = buffers_poll.get('generation', None)
            if generation_prev == None:
                buffers_poll['generation'] = generation
            elif generation_prev < generation:
                # ops, the console was restarted, so the offsets are
                # no longer valid, retry with offset zero--this
                # usually happens when the target power cycles or the
                # console switches off/on
                target.report_info(
                    "%s/%s: console %s:%s restarted, re-reading from start"
                    % (run_name, self.name, target.fullid, self.console),
                    dlevel = 5)
                generation, new_offset, total_bytes = \
                    target.console.read_full(self.console, 0,
                                             self.max_size, of,
                                             newline = newline)
                buffers_poll['generation'] = generation
            ts_end = time.time()
            of.flush()
            os.fsync(ofd)
            buffers_poll['read_offset'] = new_offset
            target.report_info(
                "%s/%s: read from console %s:%s @%d %dB (new offset @%d) "
                "on %.2fs (%.2fs) to %s"
                % (run_name, self.name, target.fullid, self.console,
                   read_offset, total_bytes, new_offset,
                   ts_end, ts_end - ts_start, of.name),
                dlevel = 4)

        except requests.exceptions.HTTPError as e:
            raise tc.blocked_e(
                "%s/%s: error reading console %s:%s @%dB: %s\n"
                % (run_name, self.name,
                   target.fullid, self.console, read_offset, e),
                { "error trace": traceback.format_exc() })

    def poll(self, testcase, run_name, buffers_poll):
        # polling a console happens by reading the remote console into
        # a local file we keep as collateral

        # the polling is always call under the lock for this specific
        # poll context (thus for all the threads and expectations, so
        # we only poll once at the same time from each source, as
        # given by the poll context)

        target = self.target
        if 'of' in buffers_poll:
            filename = buffers_poll['of'].name
            target.report_info(
                "%s/%s: existing console capture context %08x/%s" %
                (run_name, self.name, id(buffers_poll), filename),
                dlevel = 5)
        else:
            self._poll_context_init(buffers_poll, target,
                                    self.console, self.previous_max)
            filename = buffers_poll['of'].name
            target.report_info(
                "%s/%s: new console capture context %08x/%s" %
                (run_name, self.name, id(buffers_poll), filename),
                dlevel = 5)

        return self._poll(testcase, run_name, buffers_poll)

    def detect(self, testcase, run_name, buffers_poll, _buffers):
        """
        See :meth:`tcfl.tc.expectation_c.detect` for reference on the
        arguments

        :returns: dictionary of data describing the match, including
          an interator over the console output

        """

        target = self.target
        of = buffers_poll.get('of', None)
        if of == None:
            target.report_info('%s/%s: not detecting, no console data yet'
                               % (run_name, self.name))
            return None
        ofd = of.fileno()
        stat_info = os.fstat(ofd)
        if stat_info.st_size == 0:	# Nothing to read
            return None

        # last time we looked and found, we updated the search_offset,
        # so search from there on -- note this offset is on the
        # capture file we save in the client, not from the server's
        # capture POV.
        if self.detect_context + 'search_offset' not in buffers_poll:
            buffers_poll[self.detect_context + 'search_offset'] = 0
        search_offset = buffers_poll[self.detect_context + 'search_offset']

        # we mmap because we don't want to (a) read a lot of a huger
        # file line by line and (b) share file pointers -- we'll look
        # to our own offset instead of relying on that. Other
        # expectations might be looking at this file in parallel.
        with contextlib.closing(
                mmap.mmap(ofd, 0, mmap.MAP_PRIVATE, mmap.PROT_READ, 0)) \
                as mapping:
            target.report_info(
                "%s/%s: looking for `%s` in console %s:%s @%d-%d [%s]"
                % (run_name, self.name, self.regex.pattern,
                   target.fullid, self.console,
                   search_offset, stat_info.st_size, of.name), dlevel = 4)
            match = self.regex.search(mapping[search_offset:])
            if match:
                # this allows us later to pick up stuff in report
                # handlers without having to have context knowledge
                buffers_poll[self.detect_context + 'search_offset_prev'] = \
                    search_offset
                buffers_poll[self.detect_context + 'search_offset'] = \
                    search_offset + match.end()
                # take care of printing a meaningful message here, as
                # this is one that many people rely on when doing
                # debugging on the serial line
                if self.name == self.regex.pattern:
                    # unnamed (we used the regex), that means they
                    # didn't care much for it, so dont' use it
                    _name = ""
                else:
                    _name = "/" + self.name
                if self.report == 0:
                    console_output = None
                elif isinstance(self.report, int):
                    _search_offset = search_offset + match.end() - self.report
                    search_offset = max(search_offset, _search_offset)
                    console_output = "console output (partial)"
                elif self.report == None:
                    console_output = "console output"
                else:
                    raise AssertionError(
                        "self.report: invalid type '%s' or value (%s)"
                        % (type(self.report), self.report))
                if console_output != None:
                    match_data = {
                        # this allows an exception raised when found to
                        # include this iterator as an attachment that can
                        # be reported
                        console_output: target.console.generator_factory(
                            self.console,
                            search_offset, search_offset + match.end()),
                    }
                else:
                    match_data = {}
                target.report_info(
                    "%s%s: found '%s' at @%d-%d on console %s:%s [%s]"
                    % (run_name, _name, self.regex.pattern,
                       search_offset + match.start(),
                       search_offset + match.end(),
                       target.fullid, self.console, of.name),
                    attachments = match_data, dlevel = 1, alevel = 0)
                # make this match on_timeout()'s as much as possible
                match_data["target"] = self.target
                match_data["origin"] = self.origin
                match_data["console"] = self.console
                match_data["pattern"] = self.regex.pattern
                match_data["groupdict"] = match.groupdict()
                match_data["offset"] = search_offset
                match_data["offset_match_start"] = \
                    search_offset + match.start()
                match_data["offset_match_end"] = search_offset + match.end()
                return match_data
        return None

    def on_timeout(self, run_name, poll_context, buffers_poll, buffers,
                   ellapsed, timeout):
        testcase = self.target.testcase
        # If no previous search, that'd be the beginning...
        search_offset_prev = \
            buffers_poll.get(self.detect_context + 'search_offset_prev', 0)
        search_offset = \
            buffers_poll.get(self.detect_context + 'search_offset', 0)
        raise self.raise_on_timeout(
            "%s/%s: timed out finding text '%s' in "
            "console '%s:%s' @%.1f/%.1fs/%.1fs)"
            % (run_name, self.name, self.regex.pattern,
               self.target.fullid, self.console,
               ellapsed, timeout, self.timeout),
            {
                # make this match detect()'s as much as possible
                "target": self.target,
                "origin": self.origin,
                "console": self.console,
                "pattern": self.regex.pattern,
                "offset": search_offset,
                "offset prev": search_offset_prev,
                "console output": self.target.console.generator_factory(
                    self.console,
                    search_offset_prev, search_offset),
            }
        )

    def flush(self, testcase, run_name, buffers_poll, buffers,
              results):
        # we don't have to do anything, the collateral is already
        # generated in buffers_poll['of'], flushed and synced.
        pass

class extension(tc.target_extension_c):
    """
    Extension to :py:class:`tcfl.tc.target_c` to run methods from the console
    management interface to TTBD targets.

    Use as:

    >>> target.console.read()
    >>> target.console.write()
    >>> target.console.setup()
    >>> target.console.list()

    Consoles might be disabled (because for example, the targer has to
    be on some network for them to be enabled; you can get console
    specific parameters with:

    >>> params = target.console.setup_get()

    You can set them up (and these are implementation specific:)

    >>> target.console.setup(CONSOLENAME, param1 = val1, param2 = val2...)

    Once setup and ready to enable/disable::

    >>> target.console.enable()
    >>> target.console.disable()

    You can set the default console with:

    >>> target.console.default = NAME

    A common pattern is for a system to boot up using a serial console
    and once it is up, SSH is started and the default console is
    switched to an SSH based console, faster and more reliable.

    The targets are supposed to declare the following consoles:

    - *default*: the one we use by default
    - *preferred* (optional): the one to switch for once done booting,
      but might console-specific need setup (like SSH server starting,
      etc)

    When the console is set to another default, the property
    *console-default* will reflect that. It will be reset upon power-on.
    """

    def __init__(self, target):
        if 'console' not in target.rt.get('interfaces', []):
            raise self.unneeded
        self.target = target
        # this won't change runtime, so it is ok to cache it
        self.console_list = self.list()
        # this becomes a ALIAS: REAL-NAME
        r = self.target.ttbd_iface_call("console", "list", method = "GET")
        self.aliases = r['aliases']
        self._set_default()
        #: Default end of line for the different consoles
        #:
        #: Dictionary keyed by console name that specifies the end-of-string
        #: for the console; if there is no entry for a console.
        #:
        #: See :meth:tcfl.tc.target_c.send.
        #:
        #: This can be set with::
        #:
        #:    >> target.console.crlf['my consolename'] = '\r'
        #:
        #: If nothing is specified, it will default to '\n' or no
        #: translation, depending on what needs to be done. Different
        #: consoles of the same machine might have different needs
        #: depending on their transport.
        self.crlf = {}

        # See if the servr declares any CRLF convention to default to;
        # we do this now because this info doesn't change, makes no
        # sense to keep udpating it in tcfl.tc.target_c.send() [main
        # user of it]
        console_iface = target.rt['interfaces']['console']
        for console in self.console_list:
            # Maybe the server declares in the inventory which
            # CRLF convention to use in interfaces.console.CONSOLENAME.crlf
            console_info = console_iface.get(console, {})
            if isinstance(console_info, basestring):
                # alias for something else, ignore
                continue
            if 'crlf' in console_info:
                self.crlf[console] = console_info['crlf']
            else:
                # for those who don't declare anything, we default to \r
                self.crlf[console] = '\r'

    def _set_default(self):
        # Which is the default console that was set in the server?
        # call it only once from here, otherwise everytime we try to
        # get the console to use by default we do a call
        self.default_property = self.target.property_get(
            "interfaces.console.default", None)
        if self.default_property:
            self._default = self.default_property
        elif 'default' in self.aliases:
            self._default = self.aliases['default']
        else:
            self._default = self.console_list[0]

    def _console_get(self, console):
        #
        # Given a console name or None, return which console to use;
        # if None, take the default, which is 'default' if it exists,
        # otherwise the first one on the list.
        #
        # Translate the alias into a real name; we need to run this
        # here (vs just in the server) because when we are polling in
        # the expect loops we need to know the real console
        # names--otherwise when we switch we don't notice, the offsets
        # are wrong and we override the other consoles.
        assert console == None or isinstance(console, str)
        console = self.aliases.get(console, console)
        if console:
            assert console in self.console_list, \
                "%s: console not supported by target" % console
            return console
        if self._default:		# a default is set at client level
            return self._default
        if self.default_property:	# a default is set at target level
            return self.default_property
        if 'default' in self.aliases:	# a default is set at config level
            return self.aliases['default']
        elif self.console_list:
            return self.console_list[0]
        else:
            raise RuntimeError("target lists no consoles")

    @property
    def default(self):
        """
        Return the default console
        """
        return self._default

    @default.setter
    def default(self, new_console = None):
        """
        Set or reset the default console

        :param str new_console: (optional) the new console to set as
          default; must be an existing console. If *None*, the default
          console is reset to one called *default* or the first
          console.
        :returns: current default console
        """
        console_list = self.list()
        assert new_console == None or new_console in console_list, \
            "new default console %s is not an existing console (%s)" \
            % (new_console, " ".join(console_list))
        if new_console == None:
            new_console = self.aliases.get('default', console_list[0])
        if self._default != new_console:
            self.target.report_info("default console changed from %s to %s"
                                    % (self._default, new_console))
            self._default = new_console
            self.default_property = new_console
            self.target.property_set("interfaces.console.default", new_console)
        return new_console

    def select_preferred(self, console = None, shell_setup = True,
                         **console_setup_kwargs):
        """
        Setup, enable and switch as default to the preferred console

        If the target declares a preferred console, then switching to
        it after setting up whatever is needed (eg: SSH daemons in the
        target, etc, paramters in the console) usually yields a faster
        and more reliable console.

        If there is no *preferred* console, then this doesn't change
        anything.

        :param str console: (optional) console name to make preferred;
          default to whatever the target declares (by maybe exporting a
          console called *preferred*).

        :param shell_setup: (optional, default) setup the shell
          up by disabling command line editing (makes it easier for
          the automation) and set up hooks that will raise an
          exception if a shell command fails.

          By default calls target.shell.setup(); if *False*, nothing
          will be called. No arguments are passed, the function needs
          to operate on the default console.

        The rest of the arguments are passed verbatim to
        :func:`target.console.setup
        <tcfl.target_ext_console.extension.setup>` to setup the
        console and are thus console specific.
        """
        assert isinstance(shell_setup, bool) or callable(shell_setup)
        target = self.target
        if console == None:
            if 'preferred' not in self.aliases:
                # nothing? well, this means keep as default whatever is
                # the default now
                return
            # get the name of the preferred console
            parameters = target.console.setup_get('preferred')
            console = parameters['real_name']
        if console == None:
            # nothing? well, this means keep as default whatever is
            # the default now
            return
        else:
            assert console in target.console.console_list, \
                "%s: unknown console (valid: %s)" \
                % (console, " ".join(target.console.console_list))
        target.console.setup(console, **console_setup_kwargs)
        target.console.enable(console)
        target.console.default = console

        # same as target.shell.up()
        if shell_setup == True:    	# passed as a parameter
            target.shell.setup(console)
        elif callable(shell_setup):
            shell_setup(console)
        # False, so we don't call shell setup


    def enable(self, console = None):
        """
        Enable a console

        :param str console: (optional) console to enable; if missing,
          the default one.
        """
        console = self._console_get(console)
        self.target.ttbd_iface_call("console", "enable", method = "PUT",
                                    component = console)

    def disable(self, console = None):
        """
        Disable a console

        :param str console: (optional) console to disable; if missing,
          the default one.
        """
        console = self._console_get(console)
        self.target.ttbd_iface_call("console", "disable", method = "PUT",
                                    component = console)

    def state(self, console = None):
        """
        Return the given console's state

        :param str console: (optional) console to enable; if missing,
          the default one
        :returns: *True* if enabled, *False* otherwise
        """
        console = self._console_get(console)
        r = self.target.ttbd_iface_call("console", "state", method = "GET",
                                        component = console)
        return r['result']


    def setup(self, console, **parameters):
        """
        Setup console's parameters

        If no parameters are given, reset to defaults.

        List of current parameters can be obtained with :meth:`setup_get`.
        """
        console = self._console_get(console)
        return self.target.ttbd_iface_call("console", "setup",
                                           component = console,
                                           **parameters)

    def setup_get(self, console):
        """
        Return a dictionary with current parameters.
        """
        console = self._console_get(console)
        r = self.target.ttbd_iface_call("console", "setup", method = "GET",
                                        component = console)
        return r['result']

    def list(self):
        r = self.target.ttbd_iface_call("console", "list", method = "GET")
        return r['result']

    @staticmethod
    def offset_calc(target, console, offset):
        """
        Calculate offset based on current console size

        :param int offset: if negative, it is calculated relative to
          the end of the console output
        """
        if offset >= 0:
            return offset
        # negative offset, calculate from current size
        size = target.console.size(console)
        if size == None:
            return 0	# disabled console
        # offset larger than current size?
        offset = max(0, size + offset + 1)
        return offset

    # \r+\n is because some transports pile \rs on top of each other...
    _crlf_regex_universal = re.compile("(\r+\n|\r|\n)")

    @classmethod
    def _newline_convert(cls, data, newline):
        if newline == '':
            return data
        if newline == None:
            return re.sub(cls._crlf_regex_universal, "\n", data)
        if isinstance(newline, re._pattern_type):
            return re.sub(newline, "\n", data)
        if isinstance(newline, basestring):
            return data.replace(newline, "\n")
        raise AssertionError(
            "can't understand newline of type %s; expected none, '',"
            " regex or string" % type(newline))

    def _read(self, console = None, offset = 0, max_size = 0, fd = None,
              newline = None):
        """
        Read data received on the target's console

        :param str console: (optional) console to read from
        :param int offset: (optional) offset to read from (defaults to zero)
        :param int fd: (optional) file descriptor to which to write
          the output (in which case, it returns the bytes read).
        :param int max_size: (optional) if *fd* is given, maximum
          amount of data to read
        :returns: tuple consisting of:
          - stream generation
          - stream size after reading
          - data read (or if written to a file descriptor,
            amount of bytes read)
        """
        assert console == None or isinstance(console, str)
        assert offset >= 0
        assert max_size >= 0
        #assert fd == None or fd >= 0
        assert fd == None or isinstance(fd, io.IOBase)

        target = self.target
        console = self._console_get(console)
        if fd:
            target.report_info("%s: reading from @%d"
                               % (console, offset), dlevel = 4)
            # read from the stream, write to a file
            with contextlib.closing(
                    target.ttbd_iface_call(
                        "console", "read", method = "GET",
                        component = console, offset = offset,
                        stream = True, raw = True)) as r:
                # http://docs.python-requests.org/en/master/user/quickstart/#response-content
                chunk_size = 1024
                total = 0
                for chunk in r.iter_content(chunk_size):
                    while True:
                        try:
<<<<<<< HEAD
                            # we want to write verbatim, no encodings
                            # console is bytes, chunk is bytes
                            fd.write(chunk)
=======
                            # calc len before EOL conversion
                            chunk_len = len(chunk)
                            fd.write(self._newline_convert(chunk, newline))
>>>>>>> 4f2624cd
                            break
                        except IOError as e:
                            # for those files opened in O_NONBLOCK
                            # mode -- yep, prolly a bad idea -- as
                            # non elegant as you can find it. But
                            # otherwise 'tcf console-write -i' with a
                            # large amount of data loose stuff--need
                            # to properly root cause FIXME
                            if e.errno == errno.EAGAIN:
                                time.sleep(0.5)
                                continue
                            raise

                    # don't use chunk_size, as it might be less
                    total += chunk_len
                    if max_size > 0 and total >= max_size:
                        break
                fd.flush()
                ret = total
                l = total
        else:
            # read from the stream, to a stream, return it
            r = target.ttbd_iface_call("console", "read", method = "GET",
                                       component = console, offset = offset,
                                       raw = True)
            ret = r.text
            l = len(ret)
            ret = self._newline_convert(ret, newline)
        target.report_info("%s: read %dB from console @%d"
                           % (console, l, offset), dlevel = 3)
        generation_s, offset_s = \
            r.headers.get('X-Stream-Gen-Offset', "0 0").split()
        generation = int(generation_s)
        new_offset = \
            int(offset_s) \
            + int(r.headers.get('Content-Length', 0))
        return generation, new_offset, ret

    def read(self, console = None, offset = 0, max_size = 0, fd = None,
             newline = None):
        """
        Read data received on the target's console

        :param str console: (optional) console to read from

        :param int offset: (optional) offset to read from (defaults to
          zero)

        :param int fd: (optional) file descriptor to which to write
          the output (in which case, it returns the bytes read).

        :param int max_size: (optional) if *fd* is given, maximum
          amount of data to read

        :param newline: (optional, defaults to *None*, universal)
          convention for end-of-line characters.
          - *None* any of *\\r*, *\\n*, *\\r\\n* or multile *\\r* followed
            by a *\\n* are considered a newline and replaced with *\\n*
          - *''* (empty string): no translation is done
          - a string: the string is considered an end of line
            character and replaced by a *\\n*. Most common characters
            would be *\\r*, *\\n* or *\\r\\n*.
          - a regular expresion: whatever matches the regular
            expression is replaced with a *\\n*.

        :returns: data read (or if written to a file descriptor,
          amount of bytes read)
        """
        return self._read(console = console, offset = offset,
                          max_size = max_size, fd = fd, newline = newline)[2]

    def read_full(self, console = None, offset = 0, max_size = 0, fd = None,
                  newline = None):
        """
        Like :meth:`read`, reads data received on the target's console
        returning also the stream generation and offset at which to
        read the next time to get new data.

        Stream generation is a monotonically increasing number that
        is incrased every time the target is power cycled.

        :param str console: (optional) console to read from

        :param int offset: (optional) offset to read from (defaults to
          zero)

        :param int fd: (optional) file descriptor to which to write
          the output (in which case, it returns the bytes read).

        :param int max_size: (optional) if *fd* is given, maximum
          amount of data to read

        :param newline: (optional, defaults to *None*, universal)
          convention for end-of-line characters.
          - *None* any of *\\r*, *\\n*, *\\r\\n* or multile *\\r* followed
            by a *\\n* are considered a newline and replaced with *\\n*
          - *''* (empty string): no translation is done
          - a string: the string is considered an end of line
            character and replaced by a *\\n*. Most common characters
            would be *\\r*, *\\n* or *\\r\\n*.
          - a regular expresion: whatever matches the regular
            expression is replaced with a *\\n*.

        :returns: tuple consisting of:

          - stream generation

          - stream size after reading

          - data read (or if written to a file descriptor,
            amount of bytes read)

        """
        return self._read(console = console, offset = offset,
                          max_size = max_size, fd = fd, newline = newline)

    def size(self, console = None):
        """
        Return the amount of bytes so far read from the console

        :param str console: (optional) console to read from
        """
        console = self._console_get(console)
        r = self.target.ttbd_iface_call("console", "size", method = "GET",
                                        component = console)
        if r['result'] == None:
            return None			# console disabled
        return int(r['result'])

    #: Default chunk sizes for the different consoles
    #:
    #: Dictionary keyed by console name that specifies the chunk size
    #: for the console; if there is no entry for a console, it means
    #: no chunking is to be done for it.
    #:
    #: See :meth:write.
    #:
    #: This can be set with::
    #:
    #:    >> target.console.chunk_size['my consolename'] = 32
    chunk_size = {}


    #: Default interchunk wait times (in seconds) for the different consoles
    #:
    #: Dictionary keyed by console name that specifies the time to
    #: wait between sending chunks for each console when chunking is enabled.
    #:
    #: See :meth:write.
    #:
    #: This can be set with::
    #:
    #:    >> target.console.interchunk_wait['my consolename'] = 3.4
    interchunk_wait = {}

    def write(self, data, console = None,
              chunk_size = None, interchunk_wait = None):
        """Write data to a console

        :param data: data to write (string or bytes)

        :param int chunk_size: (optional) break the transimission into
          chunks of this size, with a possible wait of
          *interchunk_wait* seconds between. By default no chunking
          occurs.

          This is useful when the receiving end doesn't have good flow
          control and needs breathers or we want to simulate some
          timing. The server in theory can implement it better, but
          when the server configuration doesn't offer it, this offers
          a way to force it from the client side.

          Global chunking per console can be set in :data:chunk_size.

        :param float interchunk_wait: (optional; default 0) seconds to
          wait in between transmitting chunks when *chunk_size* is
          enabled.

          Note the lag of making the remote request has to be
          considered; thus interchunk waits of less than one second
          might be impractical. Look at doing chunk in the server side
          for those timing needs.

          Global interchunk waits per console can be set in
          :data:interchunk_wait.

        :param str console: (optional) console to write to

        .. warning:: this function does no end-of-line conversions (eg
           \\r to \\r\\n or \\n to \\r\\n, etc). For that, look into
           :meth:`target.send <tcfl.tc.target_c.send>`.
        """
        assert chunk_size == None or isinstance(chunk_size, int)
        assert interchunk_wait == None \
            or isinstance(interchunk_wait, numbers.Real)
        # the reporting of unprintable is left to the report driver;
        # however, for readability in the reporting, we'll replace \n
        # (0x0d) with <N>
        if len(data) > 50:
            data_report = data[:50] + "..."
        else:
            data_report = data
        # fuuuugly...Python3 will make this easier
        data_report = data_report.replace("\n", r"<NL>")
        console = self._console_get(console)
        testcase = self.target.testcase
        self.target.report_info("%s: writing %dB to console"
                                % (console, len(data)), dlevel = 3)
        if chunk_size == None:
            chunk_size = self.chunk_size.get(console, None)
        if interchunk_wait == None:
            interchunk_wait = self.interchunk_wait.get(console, None)

        if chunk_size == None:
            self.target.ttbd_iface_call("console", "write",
                                        component = console, data = data)
        else:
            for i in range((len(data) + chunk_size - 1) / chunk_size):
                chunk = data[chunk_size * i : chunk_size * i + chunk_size]
                self.target.ttbd_iface_call("console", "write",
                                            component = console, data = chunk)
                if interchunk_wait:
                    time.sleep(interchunk_wait)
        self.target.report_info("%s: wrote %dB (%s) to console"
                                % (console, len(data), data_report))

    def capture_filename(self, console = None):
        """
        Return the name of the file where this console is being captured to
        """
        return os.path.relpath(
            # _poll_context already adds 'console-', so we don't need
            # to add more
            self.target.testcase.report_file_prefix + "%s.txt"
            % _poll_context(self.target, console))

    def text_capture_file(self, console = None, context = None):
        """
        Return a descriptor to the file where this console is being
        captured to

        :return: file descriptor to the open file where data is being
          captured; might be empty if nothing has been captured yet or
          *None* if capturing has not started.
        """
        # see poll() above for why we ignore the poll buffers given by
        # the expect system and take the global testcase buffers
        if context == None:
            context = self.text_poll_context(console)
        testcase = self.target.testcase
        with testcase.lock:
            poll_state = testcase._poll_state.get(context, None)
        if poll_state == None:
            return None
        with poll_state.lock:
            return poll_state.buffers.get('of', None)

    def text_poll_context(self, console = None):
        """
        Return the polling context that will be associated with a
        target's console.

        :param str console: (optional) console name or take default
        """
        return _poll_context(self.target, console)

    def text(self, *args, **kwargs):
        """Return an object to expect a string or regex in this target's
        console. This can be fed to :meth:`tcfl.tc.tc_c.expect`:

        >>> self.expect(
        >>>     target.console.text(re.compile("DONE.*$"), timeout = 30)
        >>> )

        or for leaving it permanently installed as a hook to, eg,
        raise an exception if a non-wanted string is found:

        >>> testcase.expect_global_append(
        >>>     target.console.text(
        >>>         "Kernel Panic",
        >>>         timeout = 0, poll_period = 1,
        >>>         raise_on_found = tc.error_e("kernel panicked"),
        >>>     )
        >>> )

        :param str text_or_regex: string to find; this can also be a
          regular expression.
        :param str console: (optional) name of the target's console from
          which we are to read. Defaults to the default console.

        :param str detect_context: (optional) the detection context is
          a string which is used to help identify how to keep track of
          where we are looking for things (detecting) in a console's
          output. Further info :ref:`here
          <console_expectation_detect_context>`

        :param int report: (optional) how much data to report; when we
          find a match, the report will include all data received until
          the match; sometimes it is too much and uneeded. This allows
          to specify how many bytes of data before the match are going
          to be reported at most. Defaults to *None* (all).

        (other parameters are the same as described in
        :class:`tcfl.tc.expectation_c`.)

        """
        return expect_text_on_console_c(*args, target = self.target, **kwargs)

    def send_expect_sync(self, console, detect_context = ""):
        """
        Before executing a send/expect sequence, sync so that the
        expect sequence starts looking after the data we are about to
        send--otherwise the expect engine might be looking at data
        returned way before back then.

        :param str console: name of the target's console on which to sync.

        :param str detect_context: (optional) the detection context is
          a string which is used to help identify how to keep track of
          where we are looking for things (detecting) in a console's
          output. Further info :ref:`here
          <console_expectation_detect_context>`

        """
        # If we are sending something, the next expect we want to
        # start searching from the output of that something. So we set
        # the output to the current size of the capture file so we
        # start seaching only off what came next.
        testcase = self.target.testcase
        with testcase.lock:
            context = self.text_poll_context(console)
            if context not in testcase._poll_state:
                testcase._poll_state[context] = testcase._poll_state_c()
            poll_state = testcase._poll_state[context]
        with poll_state.lock:
            of = poll_state.buffers.get('of', None)
            if of:
                ofd = of.fileno()
                stat_info = os.fstat(ofd)
                search_offset = stat_info.st_size
            else:
                search_offset = 0
            poll_state.buffers[detect_context + 'search_offset'] = search_offset

    def capture_iterator(self, console, offset_from = 0, offset_to = 0):
        """
        Iterate over the captured contents of the console

        :class:`expect_text_on_console_c.poll` has created a file
        where it has written all the contents read from the console;
        this function is a generator that iterates over it, yielding
        safe UTF-8 strings.

        Note these are not reseteable, so to use in
        attachments with multiple report drivers, use instead a
        :meth:generator_factory.

        :param str console: name of console on which to operate
        :param int offset_from: (optional) offset where to start
          (default from beginning)
        :param int offset_to: (optional) offset where to finish
          (default to end)
        """
        assert console == None or isinstance(console, str)
        #
        # Provide line-based iteration on the last match in the
        # console, as given by information on the buffers.
        #
        target = self.target
        # Open as binary so we don't alter the offset counts if it
        # happens to fix up characters; yield then as safe UTF-8
        try:
            with io.open(target.console.capture_filename(console), "rb") as f:
                f.seek(offset_from)
                offset = offset_from
                for line in f:
                    try:
                        _line = line.decode(encoding = 'utf-8',
                                            errors = 'backslashreplace')
                    except TypeError:
                        # Per https://bugs.python.org/msg113734, this
                        # might happen as
                        #
                        ## TypeError: don't know how to handle UnicodeDecodeError in error callback
                        #
                        # since we are opening as binary--we will fall
                        # back to a 'replace' encoding.
                        _line = line.decode(encoding = 'utf-8',
                                            errors = 'replace')
                    yield _line
                    offset += len(line)
                    if offset_to > 0 and offset >= offset_to:
                        # read only until the final offset, more or less
                        if not line.endswith(b"\n"):
                            yield b"\n"
                        break
        except IOError as e:
            if e.errno != errno.ENOENT:
                raise
            yield u""

    def captured_chunk(self, console, offset_from = 0, size = -1):
        """
        Iterate over the captured contents of the console

        :class:`expect_text_on_console_c.poll` has created a file
        where it has written all the contents read from the console;
        this function is a generator that iterates over it, yielding
        safe UTF-8 strings.

        Note these are not reseteable, so to use in
        attachments with multiple report drivers, use instead a
        :meth:generator_factory.

        :param str console: name of console on which to operate
        :param int offset_from: (optional) offset where to start
          (default from beginning)
        :param int len: (optional) how much to read; if negative
          (default), read the whole file since the offset
        """
        assert console == None or isinstance(console, basestring)
        #
        # Provide line-based iteration on the last match in the
        # console, as given by information on the buffers.
        #
        target = self.target
        # Open as binary so we don't alter the offset counts if it
        # happens to fix up characters
        with io.open(target.console.capture_filename(console), "rb") as f:
            f.seek(offset_from)
            return f.read()


    def generator_factory(self, console, offset_from = 0, offset_to = 0):
        """
        Return a generator factory that creates iterators to dump
        console's received data

        :param str console: name of console on which to operate
        :param int offset_from: (optional) offset where to start
          (default from beginning)
        :param int offset_to: (optional) offset where to finish
          (default to end)
        """
        return commonl.generator_factory_c(
            self.capture_iterator, console, offset_from, offset_to)


def f_write_retry_eagain(fd, data):
    while True:
        try:
            fd.buffer.write(data)
            return
        except IOError as e:
            # for those files opened in O_NONBLOCK
            # mode -- yep, prolly a bad idea -- as
            # non elegant as you can find it. But
            # otherwise 'tcf console-write -i' with a
            # large amount of data loose stuff--need
            # to properly root cause FIXME
            if e.errno == errno.EAGAIN:
                time.sleep(0.5)
                continue
            raise

_flags_set = None
_flags_old = None

def _console_read_thread_fn(target, console, fd, offset):
    # read in the background the target's console output and print it
    # to stdout
    offset = target.console.offset_calc(target, console, int(offset))
    with msgid_c("cmdline"):
        generation = 0
        generation_prev = None
        backoff_wait = 0.1
        while True:
            try:
                # Instead of reading and sending directy to the
                # stdout, we need to break it up in chunks; the
                # console is in non-blocking mode (for reading
                # keystrokes) and also in raw mode, so it doesn't do
                # \n to \r\n xlation for us.
                # So we chunk it and add the \r ourselves; there might
                # be a better method to do this.
                generation, offset, data = \
                    target.console.read_full(console, offset, 4096)
                if generation_prev != None and generation_prev != generation:
                    sys.stderr.write(
                        "\n\r\r\nWARNING: console was restarted\r\r\n\n")
                generation_prev = generation

                if data:
                    # add CR, because the console is in raw mode
                    for line in data.splitlines(True):
                        f_write_retry_eagain(fd, line)
                        if '\n' in line:
                            f_write_retry_eagain(fd, "\r")
                    fd.flush()

                if len(data) == 0:
                    backoff_wait *= 2
                else:
                    backoff_wait = 0.1
                # in interactive mode we want to limit the backoff to
                # one second so we have time to react
                if backoff_wait >= 0.7:
                    backoff_wait = 0.7
                time.sleep(backoff_wait)	# no need to bombard the server..
            except Exception as e:	# pylint: disable = broad-except
                logging.exception(e)
                raise
            finally:
                if _flags_set:
                    termios.tcsetattr(sys.stdin.fileno(), termios.TCSADRAIN,
                                      _flags_old)


def _cmdline_console_write_interactive(target, console, crlf, offset):

    #
    # Poor mans interactive console
    #
    # spawn a background reader thread to print the console output,
    # capture user's keyboard input and send it to the target.
    print("""\
WARNING: This is a very limited interactive console
<<<<<<< HEAD
         Escape character twice ^[^[ to exit; CRLF is '%s'
""" % crlf.encode('unicode-escape'))
=======
         Escape character twice ^[^[ to exit; using console '%s' with CRLF '%s'
""" % (console, crlf.encode('unicode-escape'))
>>>>>>> 4f2624cd
    time.sleep(1)
    fd = os.fdopen(sys.stdout.fileno(), "w+")
    console_read_thread = threading.Thread(
        target = _console_read_thread_fn,
        args = (target, console, fd, offset))
    console_read_thread.daemon = True
    console_read_thread.start()

    class _done_c(Exception):
        pass

    _flags_old = termios.tcgetattr(sys.stdin.fileno())
    if sys.stdin.isatty():
        _flags_set = True
    else:
        _flags_set = False
    try:
        one_escape = False
        if _flags_set:
            tty.setraw(sys.stdin.fileno())
            flags = fcntl.fcntl(sys.stdin.fileno(), fcntl.F_GETFD)
            fcntl.fcntl(sys.stdin.fileno(), fcntl.F_SETFL, flags | os.O_NONBLOCK)
        # ask the terminal what does it consider a line feed
        if _flags_old[0] & termios.ICRNL:
            nl = '\r'
        else:
            nl = '\n'
        if 'INSIDE_EMACS' in os.environ:
            # I've given up -- I can't figure out how to ask stty to
            # tell me emacs does \n
            nl = '\n'
        while True and console_read_thread.is_alive():
            try:
                chars = sys.stdin.read()
                if not chars:
                    continue
                _chars = ''
                for char in chars:
                    # if the terminal sends a \r (user hit enter),
                    # translate to crlf
                    if crlf and char == nl:
                        _chars += crlf
                    else:
                        _chars += char
                    if char == '\x1b':
                        if one_escape:
                            raise _done_c()
                        one_escape = True
                    else:
                        one_escape = False
                # force no crlf, we already translated it
                target.console.write(_chars, console = console)
            except _done_c:
                break
            except IOError as e:
                if e.errno != errno.EAGAIN:
                    raise
                # If no data ready, wait a wee, try again
                time.sleep(0.25)
    finally:
        if _flags_set:
            termios.tcsetattr(sys.stdin.fileno(), termios.TCSADRAIN,
                              _flags_old)

def _cmdline_console_write(args):
    with msgid_c("cmdline"):
        target = tc.target_c.create_from_cmdline_args(args)
        if args.offset == None:
            # if interactive, default the offset to the last that
            # comes up; otherwise it gets confusing
            if args.interactive:
                args.offset = -1
            else:
                args.offset = 0
        if args.console == None:
            args.console = target.console.default
        if args.crlf == None:
            # get the CRLF the server says, otherwise default to \n,
            # which seems to work best for most
            args.crlf = target.rt['interfaces']['console']\
                [args.console].get('crlf', "\n")
        if args.interactive:
            _cmdline_console_write_interactive(target, args.console,
                                               args.crlf, args.offset)
        elif args.data == []:	# no data given, so get from stdin
            while True:
                line = getpass.getpass("")
                if line:
                    target.console.write(line.strip() + args.crlf,
                                         crlf = args.crlf,
                                         console = args.console)
        else:
            for line in args.data:
                target.console.write(line + args.crlf,
                                     console = args.console)


def _cmdline_console_read(args):
    with msgid_c("cmdline"):
        target = tc.target_c.create_from_cmdline_args(args)
        console = args.console
        offset = target.console.offset_calc(target, args.console, int(args.offset))
        max_size = int(args.max_size)
        if args.output == None:
            fd = sys.stdout
        else:
            fd = open(args.output, "wb")
        try:
            generation = 0
            generation_prev = None
            backoff_wait = 0.1
            while True:
                generation, offset, data_len = \
                    target.console.read_full(console, offset,
                                             max_size, fd, newline = '')
                if generation_prev != None and generation_prev != generation:
                    sys.stderr.write(
                        "\n\r\r\nWARNING: target power cycled\r\r\n\n")
                generation_prev = generation
                if not args.follow:
                    break
                if data_len == 0:
                    backoff_wait *= 2
                else:
                    backoff_wait = 0.1
                if backoff_wait >= 4:
                    backoff_wait = 4

                time.sleep(backoff_wait)	# no need to bombard the server..
        finally:
            if fd != sys.stdout:
                fd.close()


def _cmdline_console_list(args):
    with msgid_c("cmdline"):
        target = tc.target_c.create_from_cmdline_args(args)
        for console in target.console.list():
            if console in target.console.aliases:
                real_name = "|" + target.console.aliases[console]
            else:
                real_name = ""
            size = target.console.size(console)
            if size != None:
                print("%s%s: %d" % (console, real_name, size))
            else:
                print("%s%s: disabled" % (console, real_name))


def _cmdline_console_setup(args):
    with msgid_c("cmdline"):
        target = tc.target_c.create_from_cmdline_args(args)
        if args.reset:
            r = target.console.setup(args.console)
        elif args.parameters == []:
            r = target.console.setup_get(args.console)
        else:
            parameters = {}
            for parameter in args.parameters:
                if ':' in parameter:
                    key, value = parameter.split(":", 1)
                    # try to convert to int/float or keep as string
                    while True:
                        try:
                            value = int(value)
                            break
                        except ValueError:
                            pass
                        try:
                            value = float(value)
                            break
                        except ValueError:
                            pass
                        break	# just a string or whatever it reps as
                else:
                    key = parameter
                    value = True
                parameters[key] = value
            r = target.console.setup(args.console, **parameters)
        result = r.get('result', {})
        for key, value in result.items():
            print("%s: %s" % (key, value))

def _cmdline_console_enable(args):
    with msgid_c("cmdline"):
        target = tc.target_c.create_from_cmdline_args(args)
        target.console.enable(args.console)


def _cmdline_console_disable(args):
    with msgid_c("cmdline"):
        target = tc.target_c.create_from_cmdline_args(
            args,
            extensions_only = "console")
        target.console.disable(args.console)

def _cmdline_console_wall(args):
    # for all the targets in args.targets, query the consoles they
    # offer and display them in a grid in the current terminal using
    # GNU screen to divide it in a mesh of sub-windows; then keep
    # updating each window with the console's output

    if args.name == None:
        if args.target == []:
            args.name = "TCF Wall"
        else:
            args.name = "TCF Wall: " + " ".join(args.target)

    with msgid_c("cmdline"):
        rtl = tc.ttb_client.cmdline_list(args.target, args.all)

        # Collect information about which targets we want to display
        # on the wall
        #
        # We create tc.target_c objects for each; instantiate target
        # objects in parallel, much faster, since it has to query the
        # servers for console info
        def _mk_target(args, target_name):
            with msgid_c("cmdline"):
                return tc.target_c.create_from_cmdline_args(
                    args, target_name, iface = "console",
                    extensions_only = ['console'])

        thread_pool = tc._multiprocessing_method_pool_c(processes = 10)
        threads = {}
        for rt in rtl:
            if 'console' not in rt.get('interfaces', []):
                continue
            target_name = rt['fullid']
            threads[target_name] = thread_pool.apply_async(
                _mk_target,
                ( args, target_name ),
            )
        thread_pool.close()
        thread_pool.join()

        # for each target/console, create a console_descr_c object,
        # which will keep the state of the console reading now.
        class console_descr_c(object):
            def __init__(self):
                self.fd = None
                self.write_name = None
                self.generation = None
                self.offset = 0
                self.backoff_wait = 0.1
                self.target = None
                self.console = None

        consolel = collections.defaultdict(console_descr_c)

        for thread in threads.values():
            target = thread.get()
            for console in target.console.console_list:
                if console in target.console.aliases:
                    continue
                if args.console and console not in args.console:
                    continue
                name = target.fullid + "|" + console
                consolel[name].target = target
                consolel[name].console = console
                print("Collected info for console " + name)

        if not consolel:
            print("No targets supporting console interface found")
            return

        # Compute how many rows and columns we'll need to host all the
        # consoles
        rows = int(math.sqrt(len(consolel)))
        columns = (len(consolel) + rows - 1) // rows

        # Write the GNU screen config file that will divide the window
        # in sub-windows (screens in GNU screen parlance and run the
        # console-reading script on each.
        #
        # do not chdir somehwere else, as we rely on the
        # configuration being here
        cf_name = os.path.join(tc.tc_c.tmpdir, "screen.rc")

        with open(cf_name, "w") as cf:
            cf.write('# %d rows, %d columns\n'
                     'hardstatus on\n'
                     'hardstatus string "%%S"\n' % (rows, columns))
            for _row in range(rows - 1):
                cf.write('split\n')
            cf.write('focus top\n')

            console_names = sorted(consolel.keys())
            item_iter = iter(console_names)
            done = False
            for _row in range(rows):
                for col in range(columns):
                    try:
                        item = next(item_iter)
                    except StopIteration:
                        done = True
                    descr = consolel[item]
                    cf.write(
                        'screen -c %s console-read %s -c %s --follow\n'
                        'title %s\n\n' % (
                            sys.argv[0],
                            descr.target.fullid, descr.console, item
                        ))
                    if done or item == console_names[-1]:
                        break
                    if col == columns - 1:
                        cf.write("focus down\n")
                    else:
                        cf.write('split -v\n'
                                 'focus right\n')
                if done:
                    break
            cf.flush()

        # exec screen
        #
        # So now this is a really dirty hack; FIXME; this needs to
        # evolve to have screen either:
        #
        # - tail -f a file per target/console in the tmpdir
        # - socat a pipe per target/console in the tmpdir (socat PTY,link=%s)
        # and then have a bunch of threads in the tcf console-wall
        # process update those
        #
        # but then it makes sense to leave the tcf process in the
        # foreground so it is easy to Ctrl-C it and it removes the
        # tmpdir; screen doesn't need control, but it doesn't like not
        # being started in a controlly tty.
        os.execvp("screen", [ "screen", "-c", cf.name, "-S", args.name ])


def _cmdline_setup(arg_subparser):
    ap = arg_subparser.add_parser(
        "console-read",
        help = "Read from a target's console (pipe to `cat -A` to"
        " remove control chars")
    ap.add_argument("-s", "--offset", action = "store",
                    dest = "offset", type = int,
                    help = "Read the console output starting from "
                    "offset (some targets might or not support this)")
    ap.add_argument("-m", "--max-size", action = "store",
                    dest = "max_size", default = 0,
                    help = "Read as much bytes (approx) [only available with "
                    "-o]")
    ap.add_argument("-o", "--output", action = "store", default = None,
                    metavar = "FILENAME",
                    help = "Write output to FILENAME")
    ap.add_argument("target", metavar = "TARGET", action = "store",
                    default = None, help = "Target's name")
    ap.add_argument("--console", "-c", metavar = "CONSOLE",
                    action = "store", default = None,
                    help = "Console to read from")
    ap.add_argument("--follow",
                    action = "store_true", default = False,
                    help = "Continue reading in a loop until Ctrl-C is "
                    "pressed")
    ap.set_defaults(func = _cmdline_console_read, offset = 0)

    ap = arg_subparser.add_parser(
        "console-ls",
        help = "List consoles")
    ap.add_argument("target", metavar = "TARGET", action = "store",
                    default = None, help = "Target name")
    ap.set_defaults(func = _cmdline_console_list)

    ap = arg_subparser.add_parser(
        "console-write",
        help = "Write to a target's console")
    ap.add_argument("target", metavar = "TARGET", action = "store",
                    default = None, help = "Target's name or URL")
    ap.add_argument("--console", "-c", metavar = "CONSOLE",
                    action = "store", default = None,
                    help = "Console to write to")
    ap.add_argument("--interactive", "-i",
                    action = "store_true", default = False,
                    help = "Print back responses")
    ap.add_argument("--local-echo", "-e",
                    action = "store_true", default = True,
                    help = "Do local echo (%(default)s)")
    ap.add_argument("--no-local-echo", "-E",
                    action = "store_false", default = True,
                    help = "Do not local echo (%(default)s)")
    ap.add_argument("-r", dest = "crlf",
                    action = "store_const", const = "\r",
                    help = "end lines with \\r")
    ap.add_argument("-n", dest = "crlf",
                    action = "store_const", const = "\n",
                    help = "end lines with \\n"
                    " (defaults to this if the server does not declare "
                    " the interfaces.console.CONSOLE.crlf property)")
    ap.add_argument("-R", dest = "crlf",
                    action = "store_const", const = "\r\n",
                    help = "end lines with \\r\\n")
    ap.add_argument("-N", dest = "crlf",
                    action = "store_const", const = "",
                    help = "Don't add any CRLF to lines")
    ap.add_argument("data", metavar = "DATA",
                    action = "store", default = None, nargs = '*',
                    help = "Data to write; if none given, "
                    "read from stdin")
    ap.add_argument("-s", "--offset", action = "store",
                    dest = "offset", type = int, default = None,
                    help = "read the console from the given offset, "
                    " negative to start from the end, -1 for last"
                    " (defaults to 0 or -1 if -i is active)")
    ap.set_defaults(func = _cmdline_console_write, crlf = None)


    ap = arg_subparser.add_parser("console-setup",
                                  help = "Setup a console")
    ap.add_argument("target", metavar = "TARGET", action = "store",
                    default = None, help = "Target name")
    ap.add_argument("--console", "-c", metavar = "CONSOLE",
                    action = "store", default = None,
                    help = "name of console to setup, or default")
    ap.add_argument("--reset", "-r",
                    action = "store_true", default = False,
                    help = "reset to default values")
    ap.add_argument("parameters", metavar = "KEY:VALUE", #action = "append",
                    nargs = "*",
                    help = "Parameters to set (KEY:VALUE)")
    ap.set_defaults(func = _cmdline_console_setup)


    ap = arg_subparser.add_parser("console-disable",
                                  help = "Disable a console")
    ap.add_argument("--console", "-c", metavar = "CONSOLE",
                    action = "store", default = None,
                    help = "name of console to disable")
    ap.add_argument("target", metavar = "TARGET", action = "store",
                    default = None, help = "Target name")
    ap.set_defaults(func = _cmdline_console_disable)

    ap = arg_subparser.add_parser("console-enable",
                                  help = "Enable a console")
    ap.add_argument("--console", "-c", metavar = "CONSOLE",
                    action = "store", default = None,
                    help = "name of console to enable")
    ap.add_argument("target", metavar = "TARGET", action = "store",
                    default = None, help = "Target name")
    ap.set_defaults(func = _cmdline_console_enable)


    ap = arg_subparser.add_parser(
        "console-wall",
        help = "Display multiple serial consoles in a tiled terminal"
        " window using GNU screen (type 'Ctrl-a : quit' to stop it)") 
    ap.add_argument(
        "-a", "--all", action = "store_true", default = False,
        help = "List also disabled targets")
    ap.add_argument("--name", "-n", metavar = "NAME",
                    action = "store", default = None,
                    help = "name to set for this wall (defaults to "
                    "the target specification")
    ap.add_argument("--console", "-c", metavar = "CONSOLE",
                    action = "append", default = None,
                    help = "Read only from the named consoles (default: all)")
    ap.add_argument(
        "target", metavar = "TARGETSPEC", nargs = "*",
        action = "store", default = [],
        help = "Target name or expressions to determine which target(s) "
        "to list (like those given to 'tcf run -t'). For example: "
        "'owner:\"john\"' would show the consoles of all the targets "
        "owned by a user whose user id contains the word *john*; "
        "'type:\"qemu\"' would show that of all the targets with "
        "*qemu* on the type")
    ap.set_defaults(func = _cmdline_console_wall)<|MERGE_RESOLUTION|>--- conflicted
+++ resolved
@@ -558,7 +558,7 @@
             # Maybe the server declares in the inventory which
             # CRLF convention to use in interfaces.console.CONSOLENAME.crlf
             console_info = console_iface.get(console, {})
-            if isinstance(console_info, basestring):
+            if isinstance(console_info, str):
                 # alias for something else, ignore
                 continue
             if 'crlf' in console_info:
@@ -792,7 +792,7 @@
             return re.sub(cls._crlf_regex_universal, "\n", data)
         if isinstance(newline, re._pattern_type):
             return re.sub(newline, "\n", data)
-        if isinstance(newline, basestring):
+        if isinstance(newline, str):
             return data.replace(newline, "\n")
         raise AssertionError(
             "can't understand newline of type %s; expected none, '',"
@@ -838,15 +838,9 @@
                 for chunk in r.iter_content(chunk_size):
                     while True:
                         try:
-<<<<<<< HEAD
-                            # we want to write verbatim, no encodings
-                            # console is bytes, chunk is bytes
-                            fd.write(chunk)
-=======
                             # calc len before EOL conversion
                             chunk_len = len(chunk)
                             fd.write(self._newline_convert(chunk, newline))
->>>>>>> 4f2624cd
                             break
                         except IOError as e:
                             # for those files opened in O_NONBLOCK
@@ -1267,7 +1261,7 @@
         :param int len: (optional) how much to read; if negative
           (default), read the whole file since the offset
         """
-        assert console == None or isinstance(console, basestring)
+        assert console == None or isinstance(console, str)
         #
         # Provide line-based iteration on the last match in the
         # console, as given by information on the buffers.
@@ -1374,13 +1368,8 @@
     # capture user's keyboard input and send it to the target.
     print("""\
 WARNING: This is a very limited interactive console
-<<<<<<< HEAD
-         Escape character twice ^[^[ to exit; CRLF is '%s'
-""" % crlf.encode('unicode-escape'))
-=======
          Escape character twice ^[^[ to exit; using console '%s' with CRLF '%s'
-""" % (console, crlf.encode('unicode-escape'))
->>>>>>> 4f2624cd
+""" % (console, crlf.encode('unicode-escape')))
     time.sleep(1)
     fd = os.fdopen(sys.stdout.fileno(), "w+")
     console_read_thread = threading.Thread(
