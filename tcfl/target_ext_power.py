#! /usr/bin/python
#
# Copyright (c) 2017 Intel Corporation
#
# SPDX-License-Identifier: Apache-2.0
#
"""
Power on or off the target or any its power rail components
-----------------------------------------------------------

This module implements the client side API for controlling the power's
target as well as the hooks to access these interfaces from the
command line.
"""

<<<<<<< HEAD
from . import tc
=======
import collections
import json
import re

import commonl
import tc
>>>>>>> 4f2624cd
from . import msgid_c


class extension(tc.target_extension_c):
    """
    Extension to :py:class:`tcfl.tc.target_c` to interact with the
    server's power control interface.

    Use as:

    >>> target.power.on()
    >>> target.power.off()
    >>> target.power.cycle()
    >>> target.power.get()
    >>> target.power.list()
    """

    def __init__(self, target):
        if 'power' in target.rt.get('interfaces', []):
            return
        raise self.unneeded

    def get(self):
        """
        Return a target's power status, *True* if powered, *False*
        otherwise.

        A target is considered *on* when all of its power rail
        components are on; fake power components report power state as
        *None* and those are not taken into account.

        A more detailed picture of the target's power state can be
        obtained with :meth:list.
        """
        state, _, _ = self.list()
        return state

    def list(self):
        """
        Return a list of a target's power rail components and their status

        :returns tuple(state, substate, data):

          - state: *True* on, *False* off, *None* not available
          - substate: "normal", "full", "inconsistent"; if
            inconsistent, it would be a good idea to power cycle
          - data: dictionary keyed by
            component name listing their state and other flags about
            them:

            .. code-block:: python

               {
                   "NAME1": {
                       "state": STATE1,
                       ["explicit": "on|off|both" ]
                   },
                   "NAME2": {
                       "state": STATE2,
                       ["explicit": "on|off|both" ]
                   },
                   ...
               }

            - *state*: *True* if powered, *False* if not, *None* if not
               applicable, for fake power controls

            - *explicit*: (see :ref:`ttbd_power_explicit`) if missing,
               not explicit, will be turned on/off normally:

              - *on*: only powered on if explicitly named

              - *off*: only powered off if explicitly named

              - *both*: only powered on/off if explicitly named

        """
        self.target.report_info("listing", dlevel = 1)
        r = self.target.ttbd_iface_call(
            "power", "list", method = "GET",
            # extra time, since power ops can take long
            timeout = 60)
        if 'power' in r:
            data = collections.OrderedDict()
            # backwards compat
            #
            ## [
            ##   [ NAME1, STATE2 ],
            ##   [ NAME2, STATE2 ],
            ##   ...
            ## ]
            #
            for i in r.get('power', []):
                data[i[0]] = dict(state = i[1])
            substate = 'normal' # older doesn't support substates
            state = all(i['state'] in (True, None) for i in data.values())
        elif isinstance(r, collections.Mapping):
            # proper response format
            #
            ## {
            ##   NAME1: { state: STATE1, [explicit: "on|off|both" ] },
            ##   NAME2: { state: STATE2, [explicit: "on|off|both" ] },
            ##   ...
            ## }
            #
            # FIXME: verify the format
            state = r['state']
            substate = r['substate']
            data = r['components']
        else:
            raise AssertionError("can't parse response")
        self.target.report_info("listed")
        return state, substate, data

    def off(self, component = None, explicit = False):
        """
        Power off a target or parts of its power rail

        :param str component: (optional) name of component to
          power off, defaults to whole target's power rail
        """
<<<<<<< HEAD
        assert component == None or isinstance(component, str)
=======
        assert component == None or isinstance(component, basestring)
        assert isinstance(explicit, bool)
>>>>>>> 4f2624cd
        self.target.report_info("powering off", dlevel = 1)
        self.target.ttbd_iface_call(
            "power", "off", component = component, explicit = explicit,
            # extra time, since power ops can take long
            timeout = 60)
        self.target.report_info("powered off")

    def on(self, component = None, explicit = False):
        """
        Power on a target or parts of its power rail

        :param str component: (optional) name of component to
          power on, defaults to whole target's power rail
        """
<<<<<<< HEAD
        assert component == None or isinstance(component, str)
=======
        assert component == None or isinstance(component, basestring)
        assert isinstance(explicit, bool)
>>>>>>> 4f2624cd
        self.target.report_info("powering on", dlevel = 1)
        self.target.ttbd_iface_call(
            "power", "on", component = component, explicit = explicit,
            # extra time, since power ops can take long
            timeout = 60)
        self.target.report_info("powered on")
        if hasattr(self.target, "console"):
            self.target.console._set_default()

    def cycle(self, wait = None, component = None, explicit = False):
        """
        Power cycle a target or one of its components

        :param float wait: (optional) seconds to wait before powering on
        :param str component: (optional) name of component to
          power-cycle, defaults to whole target's power rail
        """
        assert wait == None or wait >= 0
<<<<<<< HEAD
        assert component == None or isinstance(component, str)
=======
        assert component == None or isinstance(component, basestring)
        assert isinstance(explicit, bool)
>>>>>>> 4f2624cd
        self.target.report_info("power cycling", dlevel = 1)
        self.target.ttbd_iface_call(
            "power", "cycle",
            component = component, wait = wait, explicit = explicit,
            # extra time, since power ops can take long
            timeout = 60)
        self.target.report_info("power cycled")
        if hasattr(self.target, "console"):
            self.target.console._set_default()

    def reset(self):
        """
        Reset a target

        This interface is **deprecated**.
        """
        self.target.report_info("resetting", dlevel = 1)
        self.target.report_info("DEPRECATED: reset()", level = 0)
        # reset is deprecated at the server level
        self.target.ttbd_iface_call(
            "power", "cycle",
            # extra time, since power ops can take long
            timeout = 60)
        self.target.report_info("reset")
        if hasattr(self.target, "console"):
            self.target.console._set_default()

    def sequence(self, sequence, timeout = None):
        """
        Execute a sequence of power actions on a target

        :param str component: (optional) name of component to
          power-cycle, defaults to whole target's power rail

          The sequence argument has to be a list of pairs:

          >>> ( OPERATION, ARGUMENT )

          *OPERATION* is a string that can be:

          - *on*, *off* or *cycle*; *ARGUMENT* is a string being:

            - *all*: do the operation on all the components except
              :ref:`explicit <ttbd_power_explicit>` ones

            - *full*: perform the operation on all the components
              including the :ref:`explicit <ttbd_power_explicit>` ones

            - *COMPONENT NAME*: perform the operation only on the given
              component

          - *wait*: *ARGUMENT* is a number describing how many seconds
            to wait

        :param float timeout: (optional) maximum seconds to wait
          before giving up; default is whatever calculated based on
          how many *wait* operations are given or if none, whatever
          the default is set in
          :meth:`tcfl.tc.target_c.ttbd_iface_call`.
        """
        self.target.report_info("running sequence: %s" % (sequence, ), dlevel = 1)
        self.target.ttbd_iface_call("power", "sequence", method = "PUT",
                                    sequence = sequence, timeout = timeout)
        self.target.report_info("ran sequence: %s" % (sequence, ))


    def _healthcheck(self):
        target = self.target
        print("Powering off")
        target.power.off()
        print("Powered off")

        print("Querying power status")
        power = target.power.get()
        if power != False:
            msg = "Power should be False, reported %s" % power
            raise Exception(msg)
        print(("Power is reported correctly as %s" % power))

        print("Powering on")
        target.power.on()
        print("Powered on")

        print("Querying power status")
        power = target.power.get()
        if power != True:
            msg = "Power should be True, reported %s" % power
            raise Exception(msg)
        print(("Power is reported correctly as %s" % power))

        print("Power cycling")
        target.power.cycle()
        print("Power cycled")

        print("Power conmponents: listing")
        try:
            components = target.power.list()
        except RuntimeError as e:
            print("Power components: not supported")
        else:
<<<<<<< HEAD
            print(("Power components: listed %s" \
                  % " ".join("%s:%s" % (k, v) for k, v in components)))
=======
            print "Power components: listed", components
>>>>>>> 4f2624cd

        print("Querying power status")
        power = target.power.get()
        if power != True:
            msg = "Power should be True, reported %s" % power
            raise Exception(msg)
        print(("Power is reported correctly as %s" % power))

        print("Powering off")
        target.power.off()
        print("Powered off")

        print("Querying power status")
        power = target.power.get()
        if power != False:
            msg = "Power should be False, reported %s" % power
            raise Exception(msg)
        print(("Power is reported correctly as %s" % power))
        print("Power test passed")


def _cmdline_power_off(args):
    with msgid_c("cmdline"):
        for target_name in args.targets:
            target = tc.target_c.create_from_cmdline_args(args, target_name)
            target.power.off(args.component, explicit = args.explicit)

def _cmdline_power_on(args):
    with msgid_c("cmdline"):
        for target_name in args.targets:
            target = tc.target_c.create_from_cmdline_args(args, target_name)
            target.power.on(args.component, explicit = args.explicit)

def _cmdline_power_cycle(args):
    with msgid_c("cmdline"):
        for target_name in args.targets:
            target = tc.target_c.create_from_cmdline_args(args, target_name)
            target.power.cycle(
                wait = float(args.wait) if args.wait else None,
                component = args.component, explicit = args.explicit)

def _cmdline_power_reset(args):
    with msgid_c("cmdline"):
        for target_name in args.targets:
            target = tc.target_c.create_from_cmdline_args(args, target_name)
            target.power.reset()

def _cmdline_power_list(args):
    with msgid_c("cmdline"):
        target = tc.target_c.create_from_cmdline_args(args)
        state, substate, components = target.power.list()

        def _state_to_str(state):
            if state == True:
<<<<<<< HEAD
                _state = 'on'
            elif state == False:
                _state = 'off'
            elif state == None:
                _state = "n/a"
            else:
                _state = "BUG:unknown-state"
            print(("%s: %s" % (component, _state)))
=======
                return 'on'
            if state == False:
                return 'off'
            if state == None:
                return "n/a"
            return "BUG:unknown-state"

        if args.verbosity < 2:
            _state = _state_to_str(state)
            print "overall: %s (%s)" % (_state, substate)
            for component, data in components.iteritems():
                state = data['state']
                explicit = data.get('explicit', None)
                _state = _state_to_str(state)
                if explicit and args.verbosity == 0:
                    continue
                if not explicit:
                    explicit = ""
                else:
                    explicit = " (explicit/" + explicit + ")"
                print "  %s: %s%s" % (component, _state, explicit)
        elif args.verbosity == 2:
            r = dict(state = state, substate = substate, components = components)
            commonl.data_dump_recursive(r, prefix = target.fullid)
            
        else:  # args.verbosity >= 2:
            r = dict(state = state, substate = substate, components = components)
            print json.dumps(r, skipkeys = True, indent = 4)
>>>>>>> 4f2624cd

def _cmdline_power_get(args):
    with msgid_c("cmdline"):
        target = tc.target_c.create_from_cmdline_args(args)
        r = target.power.get()
        print(("%s: %s" % (target.id, 'on' if r == True else 'off')))


# this is a very loose match in the format, so we can easily support
# new functionailities in the server
_sequence_valid_regex = re.compile(
    r"^("
    r"(?P<wait>wait):(?P<time>[\.0-9]+)"
    r"|"
    r"(?P<action>\w+):(?P<component>\w+)"
    r")$")

def _cmdline_power_sequence(args):
    with msgid_c("cmdline"):
        target = tc.target_c.create_from_cmdline_args(args)
        sequence = []
        total_wait = 0
        for s in args.sequence:
            m = _sequence_valid_regex.match(s)
            if not m:
                raise ValueError("%s: invalid specification, see --help" % s)
            gd = m.groupdict()
            if gd['wait'] == 'wait':
                time_to_wait = float(gd['time'])
                sequence.append(( 'wait', time_to_wait))
                total_wait += time_to_wait
            else:
                sequence.append(( gd['action'], gd['component']))
        if args.timeout:
            timeout = args.timeout
        if total_wait == 0:	# no waits in the sequence, defaults rule
            timeout = None
        else:
            timeout = total_wait * 1.5
        print "DEBUG timeout %s" % timeout, total_wait
        target.power.sequence(sequence, timeout = timeout)

def _cmdline_setup(arg_subparser):
    ap = arg_subparser.add_parser(
        "power-on",
        help = "Power on target's power rail (or individual components)")
    ap.add_argument(
        "--component", "-c",
        metavar = "COMPONENT", action = "store", default = None,
        help = "Operate only on the given component of the power rail")
    ap.add_argument(
        "--explicit", "-e",
        action = "store_true", default = False,
        help = "Operate also on all the explicit components; "
        " explicit components are only powered on if"
        " --explicit is given or if they are explicitly selected"
        " with --component")
    ap.add_argument(
        "targets",
        metavar = "TARGET", action = "store", nargs = "+", default = None,
        help = "Names of targets to power on")
    ap.set_defaults(func = _cmdline_power_on)

    ap = arg_subparser.add_parser(
        "power-off",
        help = "Power off target's power rail (or individual components)")
    ap.add_argument(
        "--component", "-c", metavar = "COMPONENT",
        action = "store", default = None,
        help = "Operate only on the given component of the power rail")
    ap.add_argument(
        "--explicit", "-e",
        action = "store_true", default = False,
        help = "Operate also on all the explicit components; "
        " explicit components are only powered off if"
        " --explicit is given or if they are explicitly selected"
        " with --component")
    ap.add_argument(
        "targets",
        metavar = "TARGET", action = "store", nargs = "+", default = None,
        help = "Names of targets to power off")
    ap.set_defaults(func = _cmdline_power_off)

    ap = arg_subparser.add_parser(
        "power-cycle",
        help = "Power cycle target's power rail (or individual components)")
    ap.add_argument(
        "--explicit", "-e",
        action = "store_true", default = False,
        help = "Operate also on all the explicit components;  explicit"
        " components are only power cycled if --explicit is given or"
        " if they are explicitly selected with --component")
    ap.add_argument(
        "-w", "--wait",
        metavar = "SECONDS", action = "store", default = None,
        help = "How long to wait between power off and power on;"
        " default to server configuration")
    ap.add_argument(
        "--component", "-c", metavar = "COMPONENT",
        action = "store", default = None,
        help = "Operate only on the given component of the power rail")
    ap.add_argument(
        "targets",
        metavar = "TARGET", action = "store", nargs = "+", default = None,
        help = "Names of targets to power cycle")
    ap.set_defaults(func = _cmdline_power_cycle)

    ap = arg_subparser.add_parser(
        "power-sequence",
        help = "Execute a power sequence")
    ap.add_argument(
        "target",
        metavar = "TARGET", action = "store",
        help = "Names of target to execute the sequence on")
    ap.add_argument(
        "sequence",
        metavar = "STEP", action = "store", nargs = "+",
        help = "sequence steps (list {on,off,cycle}:{COMPONENT,all,full}"
        " or wait:SECONDS; *all* means all components except explicit ones,"
        " *full* means all components including explicit ones")
    ap.add_argument("-t", "--timeout",
                    action = "store", default = None, type = int,
                    help = "timeout in seconds [default will be"
                    " all the waits +50%%]")
    ap.set_defaults(func = _cmdline_power_sequence)

    ap = arg_subparser.add_parser(
        "power-ls",
        help = "List power rail components and their state")
    ap.add_argument(
        "-v", dest = "verbosity", action = "count", default = 0,
        help = "Increase verbosity of information to display "
        "(default displays state of non-explicit components,"
        " -v adds component flags and lists explicit components,"
        " -vv python dictionary, -vvv JSON format)")
    ap.add_argument(
        "target", metavar = "TARGET", action = "store", default = None,
        help = "Name of target")
    ap.set_defaults(func = _cmdline_power_list)

    ap = arg_subparser.add_parser(
        "power-get",
        help = "Print target's power state."
        "A target is considered *on* when all of its power rail"
        "components are on; fake power components report power state as"
        "*n/a* and those are not taken into account.")
    ap.add_argument(
        "target",
        metavar = "TARGET", action = "store", default = None,
        help = "Target")
    ap.set_defaults(func = _cmdline_power_get)<|MERGE_RESOLUTION|>--- conflicted
+++ resolved
@@ -13,16 +13,12 @@
 command line.
 """
 
-<<<<<<< HEAD
-from . import tc
-=======
 import collections
 import json
 import re
 
-import commonl
-import tc
->>>>>>> 4f2624cd
+from . import commonl
+from . import tc
 from . import msgid_c
 
 
@@ -118,7 +114,7 @@
             for i in r.get('power', []):
                 data[i[0]] = dict(state = i[1])
             substate = 'normal' # older doesn't support substates
-            state = all(i['state'] in (True, None) for i in data.values())
+            state = all(i['state'] in (True, None) for i in list(data.values()))
         elif isinstance(r, collections.Mapping):
             # proper response format
             #
@@ -144,12 +140,8 @@
         :param str component: (optional) name of component to
           power off, defaults to whole target's power rail
         """
-<<<<<<< HEAD
         assert component == None or isinstance(component, str)
-=======
-        assert component == None or isinstance(component, basestring)
         assert isinstance(explicit, bool)
->>>>>>> 4f2624cd
         self.target.report_info("powering off", dlevel = 1)
         self.target.ttbd_iface_call(
             "power", "off", component = component, explicit = explicit,
@@ -164,12 +156,8 @@
         :param str component: (optional) name of component to
           power on, defaults to whole target's power rail
         """
-<<<<<<< HEAD
         assert component == None or isinstance(component, str)
-=======
-        assert component == None or isinstance(component, basestring)
         assert isinstance(explicit, bool)
->>>>>>> 4f2624cd
         self.target.report_info("powering on", dlevel = 1)
         self.target.ttbd_iface_call(
             "power", "on", component = component, explicit = explicit,
@@ -188,12 +176,8 @@
           power-cycle, defaults to whole target's power rail
         """
         assert wait == None or wait >= 0
-<<<<<<< HEAD
         assert component == None or isinstance(component, str)
-=======
-        assert component == None or isinstance(component, basestring)
         assert isinstance(explicit, bool)
->>>>>>> 4f2624cd
         self.target.report_info("power cycling", dlevel = 1)
         self.target.ttbd_iface_call(
             "power", "cycle",
@@ -294,12 +278,7 @@
         except RuntimeError as e:
             print("Power components: not supported")
         else:
-<<<<<<< HEAD
-            print(("Power components: listed %s" \
-                  % " ".join("%s:%s" % (k, v) for k, v in components)))
-=======
-            print "Power components: listed", components
->>>>>>> 4f2624cd
+            print("Power components: listed", components)
 
         print("Querying power status")
         power = target.power.get()
@@ -354,16 +333,6 @@
 
         def _state_to_str(state):
             if state == True:
-<<<<<<< HEAD
-                _state = 'on'
-            elif state == False:
-                _state = 'off'
-            elif state == None:
-                _state = "n/a"
-            else:
-                _state = "BUG:unknown-state"
-            print(("%s: %s" % (component, _state)))
-=======
                 return 'on'
             if state == False:
                 return 'off'
@@ -373,8 +342,8 @@
 
         if args.verbosity < 2:
             _state = _state_to_str(state)
-            print "overall: %s (%s)" % (_state, substate)
-            for component, data in components.iteritems():
+            print("overall: %s (%s)" % (_state, substate))
+            for component, data in components.items():
                 state = data['state']
                 explicit = data.get('explicit', None)
                 _state = _state_to_str(state)
@@ -384,15 +353,14 @@
                     explicit = ""
                 else:
                     explicit = " (explicit/" + explicit + ")"
-                print "  %s: %s%s" % (component, _state, explicit)
+                print("  %s: %s%s" % (component, _state, explicit))
         elif args.verbosity == 2:
             r = dict(state = state, substate = substate, components = components)
             commonl.data_dump_recursive(r, prefix = target.fullid)
             
         else:  # args.verbosity >= 2:
             r = dict(state = state, substate = substate, components = components)
-            print json.dumps(r, skipkeys = True, indent = 4)
->>>>>>> 4f2624cd
+            print(json.dumps(r, skipkeys = True, indent = 4))
 
 def _cmdline_power_get(args):
     with msgid_c("cmdline"):
@@ -432,7 +400,7 @@
             timeout = None
         else:
             timeout = total_wait * 1.5
-        print "DEBUG timeout %s" % timeout, total_wait
+        print("DEBUG timeout %s" % timeout, total_wait)
         target.power.sequence(sequence, timeout = timeout)
 
 def _cmdline_setup(arg_subparser):
