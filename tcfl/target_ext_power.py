--- conflicted
+++ resolved
@@ -292,24 +292,6 @@
 
     def _healthcheck(self):
         target = self.target
-<<<<<<< HEAD
-        print("Powering off")
-        target.power.off()
-        print("Powered off")
-
-        print("Querying power status")
-        power = target.power.get()
-        if power != False:
-            msg = "Power should be False, reported %s" % power
-            raise Exception(msg)
-        print("Power is reported correctly as %s" % power)
-
-        print("Powering on")
-        target.power.on()
-        print("Powered on")
-
-        print("Querying power status")
-=======
         target.power.off()
         power = target.power.get()
         if power != False:
@@ -318,46 +300,9 @@
         target.report_pass("power is reported correctly as %s" % power)
 
         target.power.on()
->>>>>>> b75b6f07
         power = target.power.get()
         state, substate, components = target.power.list()
         if power != True:
-<<<<<<< HEAD
-            msg = "Power should be True, reported %s" % power
-            raise Exception(msg)
-        print("Power is reported correctly as %s" % power)
-
-        print("Power cycling")
-        target.power.cycle()
-        print("Power cycled")
-
-        print("Power conmponents: listing")
-        try:
-            components = target.power.list()
-        except RuntimeError as e:
-            print("Power components: not supported")
-        else:
-            print("Power components: listed", components)
-
-        print("Querying power status")
-        power = target.power.get()
-        if power != True:
-            msg = "Power should be True, reported %s" % power
-            raise Exception(msg)
-        print("Power is reported correctly as %s" % power)
-
-        print("Powering off")
-        target.power.off()
-        print("Powered off")
-
-        print("Querying power status")
-        power = target.power.get()
-        if power != False:
-            msg = "Power should be False, reported %s" % power
-            raise Exception(msg)
-        print("Power is reported correctly as %s" % power)
-        print("Power test passed")
-=======
             raise tc.failed_e("power should be True, reported %s" % power,
                               dict(state = state, substate = substate,
                                    components = components, power = power))
@@ -373,7 +318,6 @@
         if power != False:
             raise tc.failed_e("power should be False, reported %s" % power)
         target.report_pass("power is reported correctly as %s" % power)
->>>>>>> b75b6f07
 
 
 def _cmdline_power_off(args):
