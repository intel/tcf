--- conflicted
+++ resolved
@@ -1,17 +1,3 @@
-<<<<<<< HEAD
-Jinja2
-PyYAML
-opencv-python
-functools32
-imutils
-junit_xml
-keyring
-numpy
-ply
-pykwalify
-pymongo
-python-Levenshtein
-=======
 # Hardcode versions so older Ubuntu's and other distros that are
 # removing PIP2 don't go crazy
 #
@@ -32,7 +18,6 @@
 pykwalify==1.7.0
 pymongo==3.11.0
 python-Levenshtein==0.12.0
->>>>>>> 253086d4
 requests
 setuptools
 tabulate==0.8.7