--- conflicted
+++ resolved
@@ -18,7 +18,6 @@
          parted
          pyOpenSSL
          pyserial
-<<<<<<< HEAD
          python3-ldap
          python3-ply
          python3-pyghmi
@@ -28,46 +27,25 @@
          python3-werkzeug
          python3-flask
          python3-flask-login
+         @@Fedora@@python3-ipaddress
+         @@CentOS|RHEL@@python3-ipaddress
          python3-keyring
-         python3-ldap
+         @@Fedora@@python3-netifaces
+         @@CentOS|RHEL@@python3-netifaces
          python3-pexpect
-         python3-pyusb
-         python3-tornado
          python3-pyusb
          @@CentOS|RHEL@@OVMF
          @@Fedora@@edk2-ovmf
          @@Fedora@@python3-pexpect
          @@CentOS|RHEL@@pexpect
          @@Fedora@@python3-systemd
-=======
-         python-flask
-         python-flask-login
-         @@Fedora@@python-flask-principal
-         @@Fedora@@python2-ipaddress
-         @@CentOS|RHEL@@python-ipaddress
-         python2-keyring
-         @@Fedora@@python2-pysnmp
-         @@CentOS|RHEL@@pysnmp
-         python-ldap
-         @@Fedora@@python2-netifaces
-         @@CentOS|RHEL@@python-netifaces
-         @@Fedora@@python-pexpect
-         @@CentOS|RHEL@@pexpect
-         python-ply
-         python-requests
-         @@Fedora@@python-systemd
->>>>>>> 4f2624cd
          @@CentOS|RHEL@@systemd-python
          @@Fedora@@python3-flask-principal
          @@Fedora@@python3-pysnmp
          @@CentOS|RHEL@@pysnmp
          qemu
-<<<<<<< HEAD
-         sdnotify
-=======
          openssh-clients
          sshpass
->>>>>>> 4f2624cd
          socat
          sshpass
          tcf == %{version}-%{release}
