--- conflicted
+++ resolved
@@ -135,36 +135,13 @@
     """
     def __init__(self, *impls, **kwimpls):
         ttbl.tt_interface.__init__(self)
-<<<<<<< HEAD
-        # Verify arguments
-        for button_name, button_impl in impls.items():
-            assert isinstance(button_impl, impl), \
-                "button implementation is type %s, expected ttbl.buttons.impl " \
-                % type(button_impl)._name__
-        # save it
-        self.impls = impls
-
-    def press(self, who, target, button):
-        assert button in list(self.impls.keys()), "button %s unknown" % button
-        with self.target_owned_and_locked(who):
-            self.impls[button].press(target, button)
-
-    def release(self, who, target, button):
-        assert button in list(self.impls.keys()), "button %s unknown" % button
-        with self.target_owned_and_locked(who):
-            self.impls[button].release(target, button)
-
-    def _sequence(self, target, seq):
-        # execute a sequence of button actions
-        for name, action in seq:
-=======
         self.impls_set(impls, kwimpls, impl_c)
 
     def _target_setup(self, target):
-        target.tags_update(dict(buttons = self.impls.keys()))
+        target.tags_update(dict(buttons = list(self.impls.keys())))
         
     def _release_hook(self, target, _force):
-        for button, impl in self.impls.iteritems():
+        for button, impl in self.impls.items():
             impl.release(target, button)
 
     def sequence(self, target, sequence):
@@ -179,7 +156,6 @@
         """
         target.timestamp()
         for action, arg in sequence:
->>>>>>> d65fb97a
             if action == 'press':
                 impl, _ = self.impl_get_by_name(arg, "button")
                 target.log.info("%s: pressing button" % arg)
@@ -198,22 +174,10 @@
                     "unknown action '%s'; expected 'press', " \
                     "'release', 'wait'" % action)
 
-<<<<<<< HEAD
-    def sequence(self, who, target, seq):
-        """
-        Execute a sequence of button actions on a target
-        """
-        assert all([
-            isinstance(name, str) and (
-                action > 0 or action == 'press' or action == 'release')
-            for name, action in seq
-        ])
-=======
     def put_sequence(self, target, who, args, _files, _user_path):
         """Execute a sequence of button actions on a target
 
         The sequence argument has to be a list of pairs:
->>>>>>> d65fb97a
 
         - *( 'press', BUTTON-NAME)*
         - *( 'release', BUTTON-NAME)*
@@ -233,32 +197,10 @@
         List buttons on a target and their state
         """
         res = {}
-        for name, impl in self.impls.items():
+        for name, impl in list(self.impls.items()):
             res[name] = impl.get(target, name)
         return dict(result = res)
 
-<<<<<<< HEAD
-    def _release_hook(self, target, _force):
-        for button, impl in self.impls.items():
-            impl.release(target, button)
-
-
-    def request_process(self, target, who, method, call, args, _user_path):
-        ticket = args.get('ticket', "")
-        if method == "POST" and call == "sequence":
-            if not 'sequence' in args:
-                raise RuntimeError("missing sequence arguments")
-            sequence = json.loads(args['sequence'])
-            target.buttons.sequence(who, target, sequence)
-            r = {}
-        elif method == "GET" and call == "get":
-            r = target.buttons.get(target)
-        else:
-            raise RuntimeError("%s|%s: unsuported" % (method, call))
-        target.timestamp()	# If this works, it is acquired and locked
-        return r
-=======
->>>>>>> d65fb97a
 
 def _check_iface(target):
     buttons_iface = getattr(target, "buttons", None)
@@ -272,12 +214,8 @@
     power on or off something on a target.
     """
     def __init__(self, button, time_on = 5, time_off = 20):
-<<<<<<< HEAD
-        assert isinstance(button, str)
-=======
         ttbl.power.impl_c.__init__(self)
-        assert isinstance(button, basestring)
->>>>>>> d65fb97a
+        assert isinstance(button, str)
         self.button = button
         self.time_on = time_on
         self.time_off = time_off
