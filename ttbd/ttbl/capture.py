--- conflicted
+++ resolved
@@ -174,12 +174,8 @@
         the needed target aspect (such as adding tags/metadata)
         """
         capturers = []
-<<<<<<< HEAD
-        for capturer, impl in list(self.impls.items()):
-=======
         publish_dict = target.tags['interfaces'][iface_name]
-        for capturer, impl in self.impls.iteritems():
->>>>>>> c7f3f0f2
+        for capturer, impl in self.impls.items():
             ctype = "stream" if impl.stream else "snapshot"
             publish_dict[capturer]['type'] = ctype
             descr = capturer + ":" + ctype
