#! /usr/bin/python
#
# Copyright (c) 2017 Intel Corporation
#
# SPDX-License-Identifier: Apache-2.0
"""
Stream and snapshot capture interace
------------------------------------

This module implements an interface to capture things in the server
and then return them to the client.

This can be used to, for example:

-  capture screenshots of a screen, by connecting the target's output
   to a framegrabber, for example:

   - `MYPIN HDMI Game Capture Card USB 3.0
     <https://www.amazon.com/AGPTEK-Capture-Streaming-Recorder-Compatible/dp/B074863G59/ref=sr_1_2_sspa?keywords=MYPIN+HDMI+Game+Capture&qid=1556209779&s=electronics&sr=1-2-spons&psc=1>`_

   - `LKV373A <https://www.lenkeng.net/Index/detail/id/149>`_

   ...

   and then running somethig such as ffmpeg on its output

- capture a video stream (with audio) when the controller can say when
  to start and when to end

- capture network traffic with tcpdump


"""

import errno
import json
import os
import re
import subprocess
import time

import commonl
import ttbl

mime_type_regex = re.compile(
    "^([_a-zA-Z0-9]+/[_a-zA-Z0-9]+)"
    "(,[_a-zA-Z0-9]+/[_a-zA-Z0-9]+)*$")

class impl_c(ttbl.tt_interface_impl_c):
    """
    Implementation interface for a capture driver

    The target will list the available capturers in the *capture* tag.

    :param bool stream: if this capturer is capable of streaming; an
      streaming capturer has to be told to start and then stop and
      return the capture as a file.
    :param str mimetype: MIME type of the capture output, eg image/png
    """
    def __init__(self, stream, mimetype):
        # can be False (just gets), True (start/stop+get)
        self.stream = stream
        # Path to the user directory, updated on every request_process
        # call
        self.user_path = None
        assert mime_type_regex.search(mimetype), \
            "%s: MIME type specification not valid (only" \
            "multiple [_a-zA-Z0-9]+/[_a-zA-Z0-9]+ separated by commas" \
            % mimetype
        self.mimetype = mimetype
        ttbl.tt_interface_impl_c.__init__(self)

    def start(self, target, capturer):
        """
        If this is a streaming capturer, start capturing the stream

        Usually starts a program that is active, capturing to a file
        until the :meth:`stop_and_get` method is called.

        :param ttbl.test_target target: target on which we are capturing
        :param str capturer: name of this capturer
        :returns: dictionary of values to pass to the client, usually
          nothing

        """
        assert isinstance(target, ttbl.test_target)
        assert isinstance(capturer, str)
        # must return a dict

    def stop_and_get(self, target, capturer):
        """
        If this is a streaming capturer, stop streaming and return the
        captured data or take a snapshot and return it.

        This stops the capture of the stream and return the file
        or take a snapshot capture and return.

        :param ttbl.test_target target: target on which we are capturing
        :param str capturer: name of this capturer
        :returns: dictionary of values to pass to the client,
          including the data; to stream a large file, include a member
          in this dictionary called *stream_file* pointing to the
          file's path; eg:

          >>> return dict(stream_file = CAPTURE_FILE)
        """
        assert isinstance(target, ttbl.test_target)
        assert isinstance(capturer, str)
        # must return a dict


class interface(ttbl.tt_interface):
    """
    Interface to capture something in the server related to a target

    An instance of this gets added as an object to the target object
    with:

    >>> ttbl.test_target.get('qu05a').interface_add(
    >>>     "capture",
    >>>     ttbl.capture.interface(
    >>>         vnc0 = ttbl.capture.vnc(PORTNUMBER)
    >>>         vnc0_stream = ttbl.capture.vnc_stream(PORTNUMBER)
    >>>         hdmi0 = ttbl.capture.ffmpeg(...)
    >>>         screen = "vnc0",
    >>>         screen_stream = "vnc0_stream",
    >>>     )
    >>> )

    Note how *screen* has been made an alias of *vnc0* and
    *screen_stream* an alias of *vnc0_stream*.

    :param dict impls: dictionary keyed by capture name name and which
      values are instantiation of capture drivers inheriting from
      :class:`ttbl.capture.impl_c` or names of other capturers (to
      sever as aliases).

      Names have to be valid python symbol names.

    """
    def __init__(self, **impls):
        assert isinstance(impls, dict), \
            "impls must be a dictionary keyed by capture name, got %s" \
            % type(impls).__name__
        ttbl.tt_interface.__init__(self)
        # Verify arguments
        self.impls = {}
        for capturer, impl in list(impls.items()):
            if isinstance(impl, impl_c):
                if capturer in self.impls:
                    raise AssertionError("capturer '%s' is repeated "
                                         % capturer)
                self.impls[capturer] = impl
            elif isinstance(impl, str):
                # synonym
                if not impl in impls:
                    raise AssertionError(
                        "capturer synonym '%s' refers to a capturer "
                        "'%s' that does not exist " % (capturer, impl))
                self.impls[capturer] = impls[impl]
            else:
                raise AssertionError(
                    "capturer '%s' implementation is type %s, " \
                    "expected ttbl.capture.impl_c or str"
                    % (capturer, type(impl).__name__))

        # Path to the user directory, updated on every request_process
        # call
        self.user_path = None

    def _target_setup(self, target, iface_name):
        """
        Called when the interface is added to a target to initialize
        the needed target aspect (such as adding tags/metadata)
        """
        capturers = []
        publish_dict = target.tags['interfaces'][iface_name]
        for capturer, impl in self.impls.items():
            ctype = "stream" if impl.stream else "snapshot"
            publish_dict[capturer]['type'] = ctype
            descr = capturer + ":" + ctype
            if impl.mimetype:
                descr += ":" + impl.mimetype
                publish_dict[capturer]['mimetype'] = impl.mimetype

    def start(self, who, target, capturer):
        """
        If this is a streaming capturer, start capturing the stream

        :param str who: user who owns the target
        :param ttbl.test_target target: target on which we are capturing
        :param str capturer: capturer to use, as registered in
          :class:`ttbl.capture.interface`.
        :returns: dictionary of values to pass to the client
        """
        assert capturer in list(self.impls.keys()), "capturer %s unknown" % capturer
        with target.target_owned_and_locked(who):
            impl = self.impls[capturer]
            if impl.stream == False:
                # doesn't need starting
                return { 'result' : 'capture start not needed'}
            capturing = target.property_get("capturer-%s-started" % capturer)
            impl.user_path = self.user_path
            if not capturing:
                target.property_set("capturer-%s-started" % capturer, "True")
                return { 'result' : 'capture started'}
            else:
                # if we were already capturing, restart it--maybe
                # someone left it capturing by mistake or who
                # knows--but what matters is what the current user wants.
                target.property_set("capturer-%s-started" % capturer, None)
                impl.stop_and_get(target, capturer)
                impl.start(target, capturer)
                target.property_set("capturer-%s-started" % capturer, "True")
                return { 'result' : 'capture started'}


    def stop_and_get(self, who, target, capturer):
        """
        If this is a streaming capturer, stop streaming and return the
        captured data or if no streaming, take a snapshot and return it.

        :param str who: user who owns the target
        :param ttbl.test_target target: target on which we are capturing
        :param str capturer: capturer to use, as registered in
          :class:`ttbl.capture.interface`.
        :returns: dictionary of values to pass to the client
        """
        assert capturer in list(self.impls.keys()), "capturer %s unknown" % capturer
        with target.target_owned_and_locked(who):
            impl = self.impls[capturer]
            if impl.stream == False:
                impl.user_path = self.user_path
                return impl.stop_and_get(target, capturer)
            capturing = target.property_get("capturer-%s-started" % capturer)
            if capturing:
                impl.user_path = self.user_path
                target.property_set("capturer-%s-started" % capturer, None)
                return impl.stop_and_get(target, capturer)
            else:
                return { 'result' : 'it is not capturing, can not stop'}


    def list(self, target):
        """
        List capturers available on a target

        :param ttbl.test_target target: target on which we are capturing
        """
        res = {}
        for name, impl in list(self.impls.items()):
            if impl.stream:
                capturing = target.property_get("capturer-%s-started"
                                                % name)
                if capturing:
                    res[name] = "capturing"
                else:
                    res[name] = "not-capturing"
            else:
                res[name] = "ready"
        return dict(capturers = res)


    def _release_hook(self, target, _force):
        for name, impl in list(self.impls.items()):
            if impl.stream == True:
                impl.stop_and_get(target, name)


<<<<<<< HEAD
    def _args_check(self, target, args):
        if not 'capturer' in args:
            raise RuntimeError("missing 'capturer' arguments")
        capturer = args['capturer']
        assert isinstance(capturer, str)
        return capturer


=======
>>>>>>> 4f2624cd
    def request_process(self, target, who, method, call, args, _files,
                        _user_path):
        # called by the daemon when a METHOD request comes to the HTTP path
        # /ttb-vVERSION/targets/TARGET/interface/capture/CALL
        self.user_path = _user_path
        ticket = args.get('ticket', "")
        if call == "start" and method == "POST":
            capturer = self.arg_get(args, "capturer", basestring)
            self.start(who, target, capturer)
            r = {}
        elif call == "stop_and_get" and method == "POST":
            capturer = self.arg_get(args, "capturer", basestring)
            r = self.stop_and_get(who, target, capturer)
        elif method == "GET" and call == "list":
            r = self.list(target)
        else:
            raise RuntimeError("%s|%s: unsuported" % (method, call))
        target.timestamp()	# If this works, it is acquired and locked
        return r


class generic_snapshot(impl_c):
    """This is a generic snaptshot capturer which can be used to invoke any
    program that will do capture a snapshot.

    For example, in a server configuration file, define a capturer
    that will connect to VNC and take a screenshot:

    >>> capture_screenshot_vnc = ttbl.capture.generic_snapshot(
    >>>     "%(id)s VNC @localhost:%(vnc_port)s",
    >>>     # need to make sure vnc_port is defined in the target's tags
    >>>     "gvnccapture -q localhost:%(vnc_port)s %(output_file_name)s",
    >>>     mimetype = "image/png"
    >>> )

    Then attach the capture interface to the target with:

    >>> ttbl.test_target.get('TARGETNAME').interface_add(
    >>>     "capture",
    >>>     ttbl.capture.interface(
    >>>         vnc0 = capture_screenshot_vnc,
    >>>         ...
    >>>     )
    >>> )

    Now the command::

      $ tcf capture-get TARGETNAME vnc0 file.png

    will download to ``file.png`` a capture of the target's screen via
    VNC.

    :param str name: name for error messages from this capturer.

      E.g.: `%(id)s HDMI`

    :param str cmdline: commandline to invoke the capturing the
      snapshot.

      E.g.: `ffmpeg -i /dev/video-%(id)s`; in this case udev
      has been configured to create a symlink called
      */dev/video-TARGETNAME* so we can uniquely identify the device
      associated to screen capture for said target.

    :param str mimetype: MIME type of the capture output, eg image/png

    :param list pre_commands: (optional) list of commands (str) to
      execute before the command line, to for example, set parameters
      eg:

      >>> pre_commands = [
      >>>     # set some video parameter
      >>>     "v4l-ctl -i /dev/video-%(id)s -someparam 45",
      >>> ]

    Note all string parameters are `%(keyword)s` expanded from the
    target's tags (as reported by `tcf list -vv TARGETNAME`), such as:

    - output_file_name: name of the file where to dump the capture
      output; file shall be overwritten.
    - id: target's name
    - type: target's type
    - ... (more with `tcf list -vv TARGETNAME`)

    :param str extension: (optional) string to append to the filename,
      like for example, an extension. This is needed because some
      capture programs *insist* on guessing the file type from the
      file name and balk of there is no proper extension; eg:

      >>> extension = ".png"

      avoid adding the extension to the command name you are asking to
      execute, as the system needs to know the full file name.

    **System configuration**

    It is highly recommendable to configure *udev* to generate device
    nodes named after the target's name, so make configuration simpler
    and isolate the system from changes in the device enumeration
    order.

    For example, adding to `/etc/udev/rules.d/90-ttbd.rules`::

      SUBSYSTEM == "video4linux", ACTION == "add", \
          KERNEL=="video*", \
          ENV{ID_SERIAL} == "SERIALNUMBER", \
          SYMLINK += "video-TARGETNAME"

    where *SERIALNUMBER* is the serial number of the device that
    captures the screen for *TARGETNAME*. Note it is recommended to
    call the video interface *video-SOMETHING* so that tools such as
    *ffmpeg* won't be confused.
    """
    def __init__(self, name, cmdline, mimetype, pre_commands = None,
                 extension = ""):
        assert isinstance(name, str)
        assert isinstance(cmdline, str)
        assert isinstance(extension, str)
        self.name = name
        self.cmdline = cmdline.split()
        if pre_commands:
            self.pre_commands = pre_commands
            assert all([ isinstance(command, str)
                         for command in pre_commands ]), \
                             "list of pre_commands have to be strings"
        else:
            self.pre_commands = []
        self.extension = extension
        impl_c.__init__(self, False, mimetype)
        # we make the cmdline be the unique physical identifier, since
        # it is like a different implementation each
        self.upid_set(name, serial_number = commonl.mkid(cmdline))

    def start(self, target, capturer):
        impl_c.start(self, target, capturer)
        # we don't do anything here, only upon stop

    def stop_and_get(self, target, capturer):
        impl_c.stop_and_get(self, target, capturer)
        file_name = "%s/%s-%s-%s%s" % (
            self.user_path, target.id, capturer,
            time.strftime("%Y%m%d-%H%M%S"), self.extension)
        kws = dict(output_file_name = file_name)
        kws.update(target.kws)
        kws.update(target.fsdb.get_as_dict())
        cmdline = []
        try:
            for command in self.pre_commands:
                # yup, run with shell -- this is not a user level
                # command, the configurator has full control
                subprocess.check_call(command % kws, shell = True)
            for i in self.cmdline:
                cmdline.append(i % kws)
            target.log.info("snapshot command: %s" % " ".join(cmdline))
            subprocess.check_call(cmdline, cwd = "/tmp", shell = False,
                                  close_fds = True,
                                  stderr = subprocess.STDOUT)
        except subprocess.CalledProcessError as e:
            target.log.error(
                "%s: capturing of '%s' with '%s' failed: (%d) %s"
                % (target.id, self.name % kws, " ".join(e.cmd), e.returncode,
                   e.output))
            raise
        # tell the caller to stream this file to the client
        return dict(stream_file = file_name)


class generic_stream(impl_c):
    """
    This is a generic stream capturer which can be used to invoke any
    program that will do capture the stream for a while.

    For example, in a server configuration file, define a capturer
    that will record video with ffmpeg from a camera that is pointing
    to the target's monitor or an HDMI capturer:

    >>> capture_vstream_ffmpeg_v4l = ttbl.capture.generic_snapshot(
    >>>    "%(id)s screen",
    >>>    "ffmpeg -i /dev/video-%(id)s-0"
    >>>    " -f avi -qscale:v 10 -y %(output_file_name)s",
    >>>     mimetype = "video/avi",
    >>>     wait_to_kill = 0.25,
    >>>     pre_commands = [
    >>>         "v4l2-ctl -d /dev/video-%(id)s-0 -c focus_auto=0"
    >>>     ]
    >>> )

    Then attach the capture interface to the target with:

    >>> ttbl.test_target.get('TARGETNAME').interface_add(
    >>>     "capture",
    >>>     ttbl.capture.interface(
    >>>         hdmi0_vstream = capture_vstream_ffmpeg_v4l,
    >>>         ...
    >>>     )
    >>> )

    Now, when the client runs to start the capture::

      $ tcf capture-start TARGETNAME hdmi0_vstream

    will execute in the server the pre-commands::

      $ v4l2-ctl -d /dev/video-TARGETNAME-0 -c focus_auto=0

    and then start recording with::

      $ ffmpeg -i /dev/video-TARGETNAME-0 -f avi -qscale:v 10 -y SOMEFILE

    so that when we decide it is done, in the client::

      $ tcf capture-get TARGETNAME hdmi0_vstream file.avi

    it will stop recording and download the video file with the
    recording to `file.avi`.

    :param str name: name for error messges from this capturer
    :param str cmdline: commandline to invoke the capturing of the
      stream
    :param str mimetype: MIME type of the capture output, eg video/avi
    :param list pre_commands: (optional) list of commands (str) to
      execute before the command line, to for example, set
      volumes.
    :param int wait_to_kill: (optional) time to wait since we send a
      SIGTERM to the capturing process until we send a SIGKILL, so it
      has time to close the capture file. Defaults to one second.

    Note all string parameters are `%(keyword)s` expanded from the
    target's tags (as reported by `tcf list -vv TARGETNAME`), such as:

    - output_file_name: name of the file where to dump the capture
      output; file shall be overwritten.
    - id: target's name
    - type: target's type
    - ... (more with `tcf list -vv TARGETNAME`)

    For more information, look at :class:`ttbl.capture.generic_snapshot`.
    """
    def __init__(self, name, cmdline, mimetype,
                 pre_commands = None, wait_to_kill = 1):
        assert isinstance(name, str)
        assert isinstance(cmdline, str)
        assert wait_to_kill > 0
        self.name = name
        self.cmdline = cmdline.split()
        self.wait_to_kill = wait_to_kill
        if pre_commands:
            self.pre_commands = pre_commands
            assert all([ isinstance(command, str)
                         for command in pre_commands ]), \
                             "list of pre_commands have to be strings"
        else:
            self.pre_commands = []
        impl_c.__init__(self, True, mimetype)
        # we make the cmdline be the unique physical identifier, since
        # it is like a different implementation each
        self.upid_set(name, serial_number = commonl.mkid(cmdline))

    def start(self, target, capturer):
        impl_c.start(self, target, capturer)
        pidfile = os.path.join(target.state_dir,
                               "capturer-" + capturer + ".pid")
        file_name = "%s/%s-%s-%s" % (self.user_path, target.id, capturer,
                                     time.strftime("%Y%m%d-%H%M%S"))
        kws = dict(output_file_name = file_name)
        kws.update(target.kws)
        kws.update(target.fsdb.get_as_dict())
        target.property_set("capturer-%s-output" % capturer, file_name)
        try:
            for command in self.pre_commands:
                target.log.info("streaming pre-command: %s" % command)
                # yup, run with shell -- this is not a user level
                # command, the configurator has full control
                subprocess.check_call(command % kws, shell = True)
            # replace $OUTPUTFILENAME$ with the name of the output file
            cmdline = []
            for i in self.cmdline:
                if '$OUTPUTFILENAME$' in i:
                    i = i.replace("$OUTPUTFILENAME$", file_name)
                cmdline.append(i % kws)
            target.log.info("streaming command: %s" % " ".join(cmdline))
            p = subprocess.Popen(cmdline, cwd = "/tmp", shell = False,
                                 close_fds = True,
                                 stderr = subprocess.STDOUT)
            with open(pidfile, "w+") as pidf:
                pidf.write("%s" % p.pid)
        except subprocess.CalledProcessError as e:
            target.log.error(
                "%s: starting capture of '%s' output with '%s' failed: (%d) %s"
                % (target.id, self.name % kws, e.cmd, e.returncode,
                   e.output))
            raise

    def stop_and_get(self, target, capturer):
        impl_c.stop_and_get(self, target, capturer)
        pidfile = os.path.join(target.state_dir,
                               "capturer-" + capturer + ".pid")
        file_name = target.property_get("capturer-%s-output" % capturer)
        kws = dict(output_file_name = file_name)
        kws.update(target.kws)
        kws.update(target.fsdb.get_as_dict())
        try:
            target.property_set("capturer-%s-output" % capturer, None)
            commonl.process_terminate(
                pidfile, tag = "capture:" + self.name % kws,
                wait_to_kill = self.wait_to_kill)
            return dict(stream_file = file_name)
        except OSError as e:
            # adb might have died already
            if e != errno.ESRCH:
                raise<|MERGE_RESOLUTION|>--- conflicted
+++ resolved
@@ -267,17 +267,6 @@
                 impl.stop_and_get(target, name)
 
 
-<<<<<<< HEAD
-    def _args_check(self, target, args):
-        if not 'capturer' in args:
-            raise RuntimeError("missing 'capturer' arguments")
-        capturer = args['capturer']
-        assert isinstance(capturer, str)
-        return capturer
-
-
-=======
->>>>>>> 4f2624cd
     def request_process(self, target, who, method, call, args, _files,
                         _user_path):
         # called by the daemon when a METHOD request comes to the HTTP path
@@ -285,11 +274,11 @@
         self.user_path = _user_path
         ticket = args.get('ticket', "")
         if call == "start" and method == "POST":
-            capturer = self.arg_get(args, "capturer", basestring)
+            capturer = self.arg_get(args, "capturer", str)
             self.start(who, target, capturer)
             r = {}
         elif call == "stop_and_get" and method == "POST":
-            capturer = self.arg_get(args, "capturer", basestring)
+            capturer = self.arg_get(args, "capturer", str)
             r = self.stop_and_get(who, target, capturer)
         elif method == "GET" and call == "list":
             r = self.list(target)
