--- conflicted
+++ resolved
@@ -140,13 +140,8 @@
                 # the file does not exist, ignore it
         if filenames:
             for filename in filenames:
-<<<<<<< HEAD
                 if isinstance(filename, str):
-                    if os.path.isdir:
-=======
-                if isinstance(filename, basestring):
                     if os.path.isdir(os.path.join(path, filename)):
->>>>>>> 5220f840
                         file_data[filename] = 'directory'
                     else:
                         _list_filename(filename)
